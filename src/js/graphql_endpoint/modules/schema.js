--- conflicted
+++ resolved
@@ -31,53 +31,6 @@
 }  = require('graphql');
 
 // TODO: Handle the rest of the builtin types
-<<<<<<< HEAD
-=======
-const resolveType = (data) => {
-    data.dgraph_type = data.dgraph_type.filter((t) => (t !== 'Entity' && t !=='Base'))
-
-    if (data.dgraph_type === 'Process') {
-        return 'Process';
-    }
-
-    if (data.dgraph_type[0] === 'File') {
-        return 'File';
-    }
-
-    if (data.dgraph_type[0] === 'IpAddress') {
-        return 'IpAddress';
-    }
-    
-    if (data.dgraph_type[0] === 'Asset') {
-        return 'Asset';
-    }
-
-    if (data.dgraph_type[0] === 'Risk'){
-        return 'Risk';
-    }
-
-    if (data.dgraph_type[0] === 'IpConnections'){
-        return 'IpConnections';
-    }
-
-    if (data.dgraph_type[0] === 'ProcessInboundConnections'){
-        return 'ProcessInboundConnections';
-    }
-
-    if (data.dgraph_type[0] === 'ProcessOutboundConnections'){
-        return 'ProcessOutboundConnections';
-    }
-    
-    return 'PluginType'
-};
-
-// | FileType, ProcessType, IpAddressType, AssetType, RiskType, IpConnections, ProcessInboundConnections, ProcessOutboundConnections
-const GraplEntityType = new GraphQLUnionType({
-    name: 'GraplEntityType',
-    types: [ PluginType, FileType, ProcessType, AssetType ],
-    resolveType: resolveType
-});
->>>>>>> 352f9923
 
 const get_random = (list) => {
     return list[Math.floor((Math.random()*list.length))];
@@ -98,16 +51,10 @@
 
 // return lens
 const getLenses = async (dg_client, first, offset) => {
-    console.log("first offset", first, offset);
+    // console.log("first offset", first, offset);
     const query = `
         query all($a: int, $b: int)
         {
-<<<<<<< HEAD
-            all(func: type(Lens), first: $a, offset: $b, orderdesc: score)
-            {
-                lens_name: lens,
-                score,
-=======
             lens_name,
             score,
             node_key,
@@ -116,7 +63,6 @@
             lens_type,
             scope {
                 uid,
->>>>>>> 352f9923
                 node_key,
                 uid,
                 dgraph_type: dgraph.type,
@@ -436,25 +382,14 @@
         console.log("Node", node)
         if(!builtins.has(node.dgraph_type[0])) {
             const tmpNode = {...node};
-<<<<<<< HEAD
-            // Object.keys(node).forEach(function(key) {
-            //     if (Object.prototype.hasOwnProperty.call(node, key)) {
-            //         delete node[key];
-            //     }
-            // });
-=======
->>>>>>> 352f9923
             node.predicates = tmpNode;
         }
     }
 
-<<<<<<< HEAD
-=======
     for (const node of lens["scope"]) {
         node.dgraph_type = node.dgraph_type.filter((t) => (t !== 'Base' && t !== 'Entity'))
     }
 
->>>>>>> 352f9923
     lens.uid = parseInt(lens.uid, 16);
     return lens
 
