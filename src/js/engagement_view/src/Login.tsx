import React from 'react';
import './LogIn.css';
import {Field, Form, Formik, ErrorMessage} from "formik";
import {LoginProps} from '../src/modules/GraphViz/CustomTypes';
import {getAuthEdge} from './modules/GraphViz/engagement_edge/getApiURLs';
import * as Yup from "yup";
import { createStyles, makeStyles, Theme } from "@material-ui/core/styles";

const useStyles = makeStyles(
  (theme: Theme) =>
      createStyles({
        valErrorMsg:{
          marginLeft: ".8rem",
          color: "red",
          fontSize: ".75rem"
        }
      }
  )
);

const engagement_edge = getAuthEdge();

export const checkLogin = async () => {
    const res = await fetch(`${engagement_edge}checkLogin`, {
        method: 'get',
        credentials: 'include',
    });

    const body = await res.json();

    return body['success'] === 'True';
};

const validationSchema = Yup.object().shape({
  userName: Yup.string().required("Username Required"),
  password: Yup.string().required("Password Required")
})

export const LogIn = (_: LoginProps) => {
  const classes = useStyles()
  const [state, setState] = React.useState({
    loginFailed: false
  })
  return (
    <div className = "backgroundImage">
      <div className="grapl"> Grapl </div>
      <div className = "formContainer">
      <Formik
        initialValues={{ 
          userName: "", 
          password: "" 
        }}
        validationSchema = {validationSchema}
        onSubmit={ async values => {
          const password = await sha256WithPepper(
            values.userName, values.password
          );
          
          const loginSuccess = await login(values.userName, password);
          
<<<<<<< HEAD
          if (loginSuccess) {
            window.history.replaceState('/login', "", "/");
=======
          if (await loginSuccess) {
            window.history.replaceState('/login', "", "/")
>>>>>>> 7fb62c76
            window.location.reload();
          } else {
            setState({
              ...state,
              loginFailed: true
            })
          }
        }}
      >

      {({ errors, touched }) => (
        <Form>

            <Field name="userName" type="text" placeholder="Username"  />
            {touched.userName && errors.userName && <div className = {classes.valErrorMsg}>{errors.userName}</div>}
        
            <Field name="password" type="password" placeholder="Password"/> <br/>
            {touched.password && errors.password && <div className = {classes.valErrorMsg}>{errors.password}</div>}

            <button className="submitBtn"  type="submit">Submit</button>

            {state.loginFailed && <div className= {classes.valErrorMsg}>Unsuccessful Login</div>}
          </Form>
        )}

          <Field name="userName" type="text" placeholder="Username" /> <br/>
          <Field name="password" type="password" placeholder="Password"/> <br/>
          <button className="submitBtn"  type="submit"> Submit </button>
        </Form>

      </Formik>
        
      </div>
    </div>
  );
}

async function sha256(message: string) {
  // encode as UTF-8
  const msgBuffer = new TextEncoder().encode(message);

  // hash the message
  const hashBuffer = await crypto.subtle.digest('SHA-256', msgBuffer);

  // convert ArrayBuffer to Array
  const hashArray = Array.from(new Uint8Array(hashBuffer));

  // convert bytes to hex string
  return hashArray.map(b => ('00' + b.toString(16)).slice(-2)).join('');
}


const sha256WithPepper = async (username: string, password: string) => {
  // The pepper only exists to prevent rainbow tables for extremely weak passwords
  // Client side hashing itself is only to prevent cases where the password is
  // exposed before it makes it into the password database
  const pepper = "f1dafbdcab924862a198deaa5b6bae29aef7f2a442f841da975f1c515529d254";
  let hashed = await sha256(password + pepper + username);

  for (let i = 0; i < 5000; i++) {
      hashed = await sha256(hashed)
  }
  return hashed
};

const login = async (username: string, password: string) => {
      try {
          const res = await fetch(`${engagement_edge}login`, {
              method: 'post',
              body: JSON.stringify({
                  'username': username,
                  'password': password
              }),
              headers: {
                  'Content-Type': 'application/json',
              },
              credentials: 'include',
          });
          
          const body = await res.json();
<<<<<<< HEAD
          return body['success'] === 'True';  
=======

          return body['success'] === 'True';
>>>>>>> 7fb62c76
        } catch (e) {
          console.log(e);
          return false
      }
    };

export default LogIn;<|MERGE_RESOLUTION|>--- conflicted
+++ resolved
@@ -58,13 +58,8 @@
           
           const loginSuccess = await login(values.userName, password);
           
-<<<<<<< HEAD
-          if (loginSuccess) {
-            window.history.replaceState('/login', "", "/");
-=======
           if (await loginSuccess) {
             window.history.replaceState('/login', "", "/")
->>>>>>> 7fb62c76
             window.location.reload();
           } else {
             setState({
@@ -89,12 +84,6 @@
             {state.loginFailed && <div className= {classes.valErrorMsg}>Unsuccessful Login</div>}
           </Form>
         )}
-
-          <Field name="userName" type="text" placeholder="Username" /> <br/>
-          <Field name="password" type="password" placeholder="Password"/> <br/>
-          <button className="submitBtn"  type="submit"> Submit </button>
-        </Form>
-
       </Formik>
         
       </div>
@@ -145,12 +134,8 @@
           });
           
           const body = await res.json();
-<<<<<<< HEAD
-          return body['success'] === 'True';  
-=======
 
           return body['success'] === 'True';
->>>>>>> 7fb62c76
         } catch (e) {
           console.log(e);
           return false
