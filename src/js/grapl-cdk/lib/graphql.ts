import * as cdk from "@aws-cdk/core";
import * as lambda from "@aws-cdk/aws-lambda";
import * as apigateway from "@aws-cdk/aws-apigateway";
import { GraplEnvironementProps } from '../lib/grapl-cdk-stack';

export class GraphQLEndpoint extends cdk.Stack {
    event_handler: lambda.Function;
    integration: apigateway.LambdaRestApi;
    name: string;
    integrationName: string;

    constructor(
        parent: cdk.Construct,
        name: string,
        props: GraplEnvironementProps,
    ) {
        super(parent, name + 'Stack', { stackName: 'Grapl-GraphQLEndpoint' });

        this.name = name + props.prefix
        this.integrationName = name + props.prefix + 'GraphQLIntegration';
        
        this.event_handler = new lambda.Function(
            this, name, {
                runtime: lambda.Runtime.NODEJS_12_X,
                handler: `server.handler`,
                code: lambda.Code.fromAsset(`./zips/graphql-endpoint.zip`),
                vpc: props.vpc,
                environment: {
<<<<<<< HEAD
                    "MG_ALPHAS": props.master_graph.alphaNames.join(","),
                    "JWT_SECRET": props.jwt_secret,
=======
                    "EG_ALPHAS": props.engagement_graph.alphaNames.join(","),
                    "JWT_SECRET_ID": props.jwt_secret.secretArn,
>>>>>>> 6b9a2d99
                    "BUCKET_PREFIX": props.prefix,
                },
                timeout: cdk.Duration.seconds(25),
                memorySize: 128,
            }
        );

        if (this.event_handler.role) {
            props.jwt_secret.grantRead(this.event_handler.role);
        }

        this.integration = new apigateway.LambdaRestApi(
            this,
            'Integration',
            {
                handler: this.event_handler,
                restApiName: this.integrationName,
                endpointExportName: "GraphQLEndpointApi",
            },
        );

        this.integration.addUsagePlan('graphQLApiUsagePlan', {
            quota: {
                limit: 1_000_000,
                period: apigateway.Period.DAY,
            },
            throttle: {  // per minute
                rateLimit: 5000,
                burstLimit: 10_000,
            }
        });
    }
}<|MERGE_RESOLUTION|>--- conflicted
+++ resolved
@@ -26,13 +26,8 @@
                 code: lambda.Code.fromAsset(`./zips/graphql-endpoint.zip`),
                 vpc: props.vpc,
                 environment: {
-<<<<<<< HEAD
                     "MG_ALPHAS": props.master_graph.alphaNames.join(","),
-                    "JWT_SECRET": props.jwt_secret,
-=======
-                    "EG_ALPHAS": props.engagement_graph.alphaNames.join(","),
                     "JWT_SECRET_ID": props.jwt_secret.secretArn,
->>>>>>> 6b9a2d99
                     "BUCKET_PREFIX": props.prefix,
                 },
                 timeout: cdk.Duration.seconds(25),
