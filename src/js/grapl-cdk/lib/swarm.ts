import * as cdk from '@aws-cdk/core';
import * as ec2 from '@aws-cdk/aws-ec2';
import * as iam from '@aws-cdk/aws-iam';
import * as route53 from '@aws-cdk/aws-route53';
import * as s3deploy from '@aws-cdk/aws-s3-deployment';

import * as path from 'path';

import { Watchful } from 'cdk-watchful';
import { Tags } from '@aws-cdk/core';
import { GraplS3Bucket } from './grapl_s3_bucket';

export interface SwarmProps {
    // Grapl deployment name prefix.
    readonly prefix: String;

    // Grapl deployment version.
    readonly version: String;

    // The VPC where the Docker Swarm cluster will run.
    readonly vpc: ec2.IVpc;

    // ARN specifying the Grapl logs group for this grapl deployment
    //
    // Should have the following structure:
    // arn:aws:logs:{region}:{account-id}:log-group:{log_group_name}
    readonly logsGroupResourceArn: String;

    // The service-specific (e.g. DGraph) ports to open internally
    // within the Docker Swarm cluster.
    readonly internalServicePorts: ec2.Port[];

    // CDK Watchful instance for monitoring the lifecycle event
    // listener lambda.
    readonly watchful?: Watchful;
}

export class Swarm extends cdk.Construct {
    private readonly swarmHostedZone: route53.PrivateHostedZone;
    private readonly swarmSecurityGroup: ec2.SecurityGroup;
    readonly swarmInstanceRole: iam.Role;

    constructor(scope: cdk.Construct, id: string, props: SwarmProps) {
        super(scope, id);

        const swarmSecurityGroup = new ec2.SecurityGroup(scope, 'Swarm', {
            description: `${props.prefix} Docker Swarm security group`,
            vpc: props.vpc,
            allowAllOutbound: false,
            securityGroupName: `${props.prefix.toLowerCase()}-grapl-swarm`,
        });
        Tags.of(swarmSecurityGroup).add("grapl-deployment-prefix", `${props.prefix.toLowerCase()}`);

        // allow hosts in the swarm security group to make outbound
        // connections to the Internet for these services:
        //   TCP 443 -- AWS SSM Agent (for handshake)
        //   TCP 80 -- yum package manager and wget (install Docker)
        swarmSecurityGroup.connections.allowToAnyIpv4(ec2.Port.tcp(443));
        swarmSecurityGroup.connections.allowToAnyIpv4(ec2.Port.tcp(80));

        // allow hosts in the swarm security group to communicate
        // internally on the following ports:
        //   TCP 2376 -- secure docker client
        //   TCP 2377 -- inter-node communication (only needed on manager nodes)
        //   TCP + UDP 7946 -- container network discovery
        //   UDP 4789 -- overlay network traffic
        swarmSecurityGroup.connections.allowInternally(ec2.Port.tcp(2376));
        swarmSecurityGroup.connections.allowInternally(ec2.Port.tcp(2377));
        swarmSecurityGroup.connections.allowInternally(ec2.Port.tcp(7946));
        swarmSecurityGroup.connections.allowInternally(ec2.Port.udp(7946));
        swarmSecurityGroup.connections.allowInternally(ec2.Port.udp(4789));

        // allow hosts in the swarm security group to communicate
        // internally on the given service ports.
        props.internalServicePorts.forEach((port, _) =>
            swarmSecurityGroup.connections.allowInternally(port)
        );

        this.swarmSecurityGroup = swarmSecurityGroup;

        // IAM Role for Swarm instances
        const swarmInstanceRole = new iam.Role(this, 'SwarmRole', {
            assumedBy: new iam.ServicePrincipal('ec2.amazonaws.com'),
            roleName: `${props.prefix.toLowerCase()}-grapl-swarm-role`,
        });

        // CloudWatchAgentServerPolicy allows the Swarm instances to
        // run the CloudWatch Agent.
        swarmInstanceRole.addManagedPolicy(
            iam.ManagedPolicy.fromAwsManagedPolicyName(
                'CloudWatchAgentServerPolicy' // FIXME: don't use managed policy
            )
        );

        // AmazonSSMManagedInstanceCore allows users to connect to
        // instances with SSM
        swarmInstanceRole.addManagedPolicy(
            iam.ManagedPolicy.fromAwsManagedPolicyName(
                'AmazonSSMManagedInstanceCore' // FIXME: don't use managed policy
            )
        );

        // Logging policy to allow Swarm instances to ship service
        // logs to CloudWatch.
        swarmInstanceRole.addToPrincipalPolicy(new iam.PolicyStatement({
            effect: iam.Effect.ALLOW,
            actions: [
                'logs:CreateLogGroup',
                'logs:CreateLogStream',
                'logs:PutLogEvents',
                'logs:DescribeLogStreams',
            ],
            resources: [
                `${props.logsGroupResourceArn}:*`
            ],
        }));

        // Configure a Route53 Hosted Zone for the Swarm cluster.
        this.swarmHostedZone = new route53.PrivateHostedZone(
            this,
            'SwarmZone',
            {
                vpc: props.vpc,
                zoneName: `${props.prefix.toLowerCase()}.dgraph.grapl`,
            }
        );

        // Bucket for swarm configs
        const swarmConfigBucket = new GraplS3Bucket(this, 'SwarmConfigBucket', {
            bucketName: `${props.prefix.toLowerCase()}-swarm-config-bucket`,
            publicReadAccess: false,
            removalPolicy: cdk.RemovalPolicy.DESTROY,
        });
        // grant read access to the swarm instances
        swarmConfigBucket.grantRead(swarmInstanceRole);

        this.swarmInstanceRole = swarmInstanceRole;

<<<<<<< HEAD
        // Swarm cluster ASG
        const zoneName = props.prefix.toLowerCase() + '.dgraph.grapl';
        const swarmAsg = new asg.AutoScalingGroup(this, 'SwarmASG', {
            vpc: props.vpc,
            instanceType: props.instanceType,
            userData: swarmUserData,
            machineImage: ec2.MachineImage.genericLinux(amazonLinux2Amis),
            role: swarmInstanceRole,
        });

        lifecycleListenerRole.addToPrincipalPolicy(new iam.PolicyStatement({
            effect: iam.Effect.ALLOW,
            actions: [
                'autoscaling:CompleteLifecycleAction',
            ],
            resources: [
                swarmAsg.autoScalingGroupArn,
            ]
        }));

        const metadata = `{"HostedZoneId":"${this.swarmHostedZone.hostedZoneId}","DnsName":"${zoneName}","Prefix":"${props.prefix}","AsgName":"${swarmAsg.autoScalingGroupName}"}`;

        swarmAsg.addSecurityGroup(swarmSecurityGroup);
        swarmAsg.addLifecycleHook('SwarmLaunchHook', {
            lifecycleTransition: asg.LifecycleTransition.INSTANCE_LAUNCHING,
            notificationTarget: new FunctionHook(launchListener),
            defaultResult: asg.DefaultResult.ABANDON,
            notificationMetadata: metadata,
            lifecycleHookName: `${props.prefix}-SwarmLaunchHook`,
        });
        swarmAsg.addLifecycleHook('SwarmTerminateHook', {
            lifecycleTransition: asg.LifecycleTransition.INSTANCE_TERMINATING,
            notificationTarget: new FunctionHook(terminateListener),
            defaultResult: asg.DefaultResult.CONTINUE,
            notificationMetadata: metadata,
            lifecycleHookName: `${props.prefix}-SwarmTerminateHook`,
        });

        this.swarmAsg = swarmAsg;
        this.swarmAsg.connections.allowFromAnyIpv4(ec2.Port.allTcp());
=======
>>>>>>> e5f83b52
        // Deploy cluster setup scripts to S3
        const swarmDir = path.join(__dirname, '../swarm/');
        new s3deploy.BucketDeployment(this, 'SwarmConfigDeployment', {
            sources: [s3deploy.Source.asset(swarmDir)],
            destinationBucket: swarmConfigBucket,
        });

        // InstanceProfile for swarm instances
        new iam.CfnInstanceProfile(this, 'SwarmInstanceProfile', {
            roles: [swarmInstanceRole.roleName],
            instanceProfileName: `${props.prefix.toLowerCase()}-swarm-instance-profile`
        });
    }

    public allowConnectionsFrom(
        other: ec2.IConnectable,
        portRange: ec2.Port
    ): void {
        this.swarmSecurityGroup.connections.allowFrom(other, portRange);
    }

    public clusterHostPort(): string {
        return `${this.swarmHostedZone.zoneName}:9080`;
    }
}<|MERGE_RESOLUTION|>--- conflicted
+++ resolved
@@ -136,49 +136,6 @@
 
         this.swarmInstanceRole = swarmInstanceRole;
 
-<<<<<<< HEAD
-        // Swarm cluster ASG
-        const zoneName = props.prefix.toLowerCase() + '.dgraph.grapl';
-        const swarmAsg = new asg.AutoScalingGroup(this, 'SwarmASG', {
-            vpc: props.vpc,
-            instanceType: props.instanceType,
-            userData: swarmUserData,
-            machineImage: ec2.MachineImage.genericLinux(amazonLinux2Amis),
-            role: swarmInstanceRole,
-        });
-
-        lifecycleListenerRole.addToPrincipalPolicy(new iam.PolicyStatement({
-            effect: iam.Effect.ALLOW,
-            actions: [
-                'autoscaling:CompleteLifecycleAction',
-            ],
-            resources: [
-                swarmAsg.autoScalingGroupArn,
-            ]
-        }));
-
-        const metadata = `{"HostedZoneId":"${this.swarmHostedZone.hostedZoneId}","DnsName":"${zoneName}","Prefix":"${props.prefix}","AsgName":"${swarmAsg.autoScalingGroupName}"}`;
-
-        swarmAsg.addSecurityGroup(swarmSecurityGroup);
-        swarmAsg.addLifecycleHook('SwarmLaunchHook', {
-            lifecycleTransition: asg.LifecycleTransition.INSTANCE_LAUNCHING,
-            notificationTarget: new FunctionHook(launchListener),
-            defaultResult: asg.DefaultResult.ABANDON,
-            notificationMetadata: metadata,
-            lifecycleHookName: `${props.prefix}-SwarmLaunchHook`,
-        });
-        swarmAsg.addLifecycleHook('SwarmTerminateHook', {
-            lifecycleTransition: asg.LifecycleTransition.INSTANCE_TERMINATING,
-            notificationTarget: new FunctionHook(terminateListener),
-            defaultResult: asg.DefaultResult.CONTINUE,
-            notificationMetadata: metadata,
-            lifecycleHookName: `${props.prefix}-SwarmTerminateHook`,
-        });
-
-        this.swarmAsg = swarmAsg;
-        this.swarmAsg.connections.allowFromAnyIpv4(ec2.Port.allTcp());
-=======
->>>>>>> e5f83b52
         // Deploy cluster setup scripts to S3
         const swarmDir = path.join(__dirname, '../swarm/');
         new s3deploy.BucketDeployment(this, 'SwarmConfigDeployment', {
