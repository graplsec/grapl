import * as apigateway from '@aws-cdk/aws-apigateway';
import * as cdk from '@aws-cdk/core';
import * as ec2 from '@aws-cdk/aws-ec2';
import * as s3 from '@aws-cdk/aws-s3';
import * as secretsmanager from '@aws-cdk/aws-secretsmanager';
import * as sns from '@aws-cdk/aws-sns';
import * as sqs from '@aws-cdk/aws-sqs';

<<<<<<< HEAD
import {Service} from './service';
import {UserAuthDb} from './userauthdb';
import {EngagementEdge, EngagementNotebook} from './engagement';
=======
import { Tags } from '@aws-cdk/core';

import {Service} from './service';
import {UserAuthDb} from './userauthdb';
import {EngagementNotebook} from './engagement';
import {EngagementEdge} from './engagement';
>>>>>>> e5f83b52
import {GraphQLEndpoint} from './graphql';
import {OperationalAlarms, SecurityAlarms} from './alarms';

import {Watchful} from 'cdk-watchful';
import {SchemaDb} from './schemadb';
import {PipelineDashboard} from './pipeline_dashboard';
import {UxRouter} from "./ux_router";
import {GraplS3Bucket} from "./grapl_s3_bucket";
import {DGraphSwarmCluster} from "./services/dgraph_swarm_cluster";
import {ModelPluginDeployer} from "./services/model_plugin_deployer";
import {MetricForwarder} from "./services/metric_forwarder";
import {EngagementCreator} from "./services/engagement_creator";
import {DGraphTtl} from "./services/dgraph_ttl";
import {AnalyzerExecutor} from "./services/analyzer_executor";
import {AnalyzerDispatch} from "./services/analyzer_dispatcher";
import {GraphMerger} from "./services/graph_merger";
import {NodeIdentifier} from "./services/node_identifier";
import {SysmonGraphGenerator} from "./services/sysmon_graph_generator";
import {OSQueryGraphGenerator} from "./services/osquery_graph_generator";

export interface GraplServiceProps {
    prefix: string;
    defaultLogLevel: string;
    sysmonSubgraphGeneratorLogLevel: string;
    osquerySubgraphGeneratorLogLevel: string;
    nodeIdentifierLogLevel: string;
    graphMergerLogLevel: string;
    analyzerDispatcherLogLevel: string;
    analyzerExecutorLogLevel: string;
    engagementCreatorLogLevel: string;
    version: string;
    jwtSecret: secretsmanager.Secret;
    vpc: ec2.IVpc;
    dgraphSwarmCluster: DGraphSwarmCluster;
    userAuthTable: UserAuthDb;
    watchful?: Watchful;
    metricForwarder?: Service;
}

export interface GraplStackProps extends cdk.StackProps {
    stackName: string;
    defaultLogLevel: string;
    sysmonSubgraphGeneratorLogLevel: string;
    osquerySubgraphGeneratorLogLevel: string;
    nodeIdentifierLogLevel: string;
    graphMergerLogLevel: string;
    analyzerDispatcherLogLevel: string;
    analyzerExecutorLogLevel: string;
    engagementCreatorLogLevel: string;
    version: string;
    watchfulEmail?: string;
    operationalAlarmsEmail: string;
    securityAlarmsEmail: string;
}

export class GraplCdkStack extends cdk.Stack {
    prefix: string;
    engagement_edge: EngagementEdge;
    graphql_endpoint: GraphQLEndpoint;
    ux_router: UxRouter;
    model_plugin_deployer: ModelPluginDeployer;
    edgeApiGateway: apigateway.RestApi;

    constructor(scope: cdk.Construct, id: string, props: GraplStackProps) {
        super(scope, id, props);

        this.prefix = props.stackName;
        const bucket_prefix = this.prefix.toLowerCase();

        const edgeApi = new apigateway.RestApi(this, 'EdgeApiGateway', {});
        edgeApi.addUsagePlan('EdgeApiGatewayUsagePlan', {
            quota: {
                limit: 1_000_000,
                period: apigateway.Period.DAY,
            },
            throttle: {
                // per minute
                rateLimit: 1200,
                burstLimit: 1200,
            },
        });

        this.edgeApiGateway = edgeApi;

        const grapl_vpc = new ec2.Vpc(this, this.prefix + '-VPC', {
            natGateways: 1,
            enableDnsHostnames: true,
            enableDnsSupport: true,
        });
        Tags.of(grapl_vpc).add("name", `${this.prefix.toLowerCase()}-grapl-vpc`);

        const jwtSecret = new secretsmanager.Secret(this, 'EdgeJwtSecret', {
            description:
                'The JWT secret that Grapl uses to authenticate its API',
            secretName: this.prefix + '-EdgeJwtSecret',
        });

        const user_auth_table = new UserAuthDb(this, 'UserAuthTable', {
            table_name: this.prefix + '-user_auth_table',
        });

        const schema_table = new SchemaDb(this, 'SchemaTable', {
            table_name: this.prefix + '-grapl_schema_table',
        });

        let watchful = undefined;
        if (props.watchfulEmail) {
            const alarmSqs = new sqs.Queue(this, 'alarmSqs');
            const alarmSns = new sns.Topic(this, 'alarmSns');

            watchful = new Watchful(this, id + '-Watchful', {
                alarmEmail: props.watchfulEmail,
                alarmSqs,
                alarmSns,
            });
        }

        const dgraphSwarmCluster = new DGraphSwarmCluster(
            this,
            'swarm',
            {
                prefix: this.prefix,
                vpc: grapl_vpc,
                version: props.version,
                watchful: watchful,
            }
        );

        const graplProps: GraplServiceProps = {
            prefix: this.prefix,
            sysmonSubgraphGeneratorLogLevel: props.sysmonSubgraphGeneratorLogLevel,
            defaultLogLevel: props.defaultLogLevel,
            osquerySubgraphGeneratorLogLevel: props.osquerySubgraphGeneratorLogLevel,
            nodeIdentifierLogLevel: props.nodeIdentifierLogLevel,
            graphMergerLogLevel: props.graphMergerLogLevel,
            analyzerDispatcherLogLevel: props.analyzerDispatcherLogLevel,
            analyzerExecutorLogLevel: props.analyzerExecutorLogLevel,
            engagementCreatorLogLevel: props.engagementCreatorLogLevel,
            version: props.version,
            jwtSecret: jwtSecret,
            vpc: grapl_vpc,
            dgraphSwarmCluster: dgraphSwarmCluster,
            userAuthTable: user_auth_table,
            watchful: watchful,
        };

        const metric_forwarder = new MetricForwarder(
            this,
            'metric-forwarder',
            {
                ...graplProps,
            }
        );
        // as we onboard more services to monitoring, add in ...enableMetricsProps
        const enableMetricsProps: Pick<GraplServiceProps, 'metricForwarder'> = {
            metricForwarder: metric_forwarder.service,
        }

        const analyzers_bucket = new GraplS3Bucket(this, 'AnalyzersBucket', {
            bucketName: bucket_prefix + '-analyzers-bucket',
            removalPolicy: cdk.RemovalPolicy.DESTROY,
            encryption: s3.BucketEncryption.KMS_MANAGED,
            blockPublicAccess: s3.BlockPublicAccess.BLOCK_ALL,
        });

        const engagements_created_topic = new sns.Topic(
            this,
            'EngagementsCreatedTopic',
            {
                topicName: this.prefix + '-engagements-created-topic',
            }
        );

        const engagement_creator = new EngagementCreator(
            this,
            'engagement-creator',
            {
                publishesTo: engagements_created_topic,
                ...graplProps,
                ...enableMetricsProps,
            }
        );

        new DGraphTtl(this, 'dgraph-ttl', graplProps);

        const model_plugins_bucket = new GraplS3Bucket(this, 'ModelPluginsBucket', {
            bucketName: bucket_prefix + '-model-plugins-bucket',
            removalPolicy: cdk.RemovalPolicy.DESTROY,
        });

        this.model_plugin_deployer = new ModelPluginDeployer(
            this,
            'model-plugin-deployer',
            {
                modelPluginBucket: model_plugins_bucket,
                schemaTable: schema_table,
                edgeApi,
                ...graplProps,
            }
        );

        const analyzer_executor = new AnalyzerExecutor(
            this,
            'analyzer-executor',
            {
                writesTo: engagement_creator.bucket,
                readsAnalyzersFrom: analyzers_bucket,
                modelPluginsBucket: model_plugins_bucket,
                ...graplProps,
            }
        );

        const analyzer_dispatch = new AnalyzerDispatch(
            this,
            'analyzer-dispatcher',
            {
                writesTo: analyzer_executor.bucket,
                readsFrom: analyzers_bucket,
                ...graplProps,
            }
        );

        const graph_merger = new GraphMerger(this, 'graph-merger', {
            writesTo: analyzer_dispatch.bucket,
            schemaTable: schema_table,
            ...graplProps,
        });

        const node_identifier = new NodeIdentifier(this, 'node-identifier', {
            writesTo: graph_merger.bucket,
            ...graplProps,
        });

        const sysmon_generator = new SysmonGraphGenerator(this, 'sysmon-subgraph-generator', {
            writesTo: node_identifier.bucket,
            ...graplProps,
            ...enableMetricsProps,
        });

        const osquery_generator = new OSQueryGraphGenerator(this, 'osquery-subgraph-generator', {
            writesTo: node_identifier.bucket,
            ...graplProps,
            ...enableMetricsProps,
        });

        const engagement_notebook = new EngagementNotebook(this, 'engagements', {
            model_plugins_bucket,
            schema_db: schema_table,
            ...graplProps,
        });

        this.engagement_edge = new EngagementEdge(
            this,
            'EngagementEdge',
            {
                ...graplProps,
                engagement_notebook: engagement_notebook,
                edgeApi,
            },
        );

        const ux_bucket = new GraplS3Bucket(this, 'EdgeBucket', {
            bucketName:
                graplProps.prefix.toLowerCase() + '-engagement-ux-bucket',
            publicReadAccess: false,
            websiteIndexDocument: 'index.html',
            removalPolicy: cdk.RemovalPolicy.DESTROY,
        });

        this.ux_router = new UxRouter(
            this,
            'UxRouter',
            {
                ...graplProps,
                edgeApi,
            },
        );

        this.graphql_endpoint = new GraphQLEndpoint(
            this,
            'GraphqlEndpoint',
            {
                ...graplProps,
                ux_bucket,
                edgeApi,
            }
        );

        if (watchful) {
            const watchedOperations = [
                ...this.graphql_endpoint.apis,
                ...this.engagement_edge.apis,
                ...this.model_plugin_deployer.apis,
                ...this.ux_router.apis,
            ];


            watchful.watchApiGateway(
                'EdgeApiGatewayIntegration',
                edgeApi,
                {
                    serverErrorThreshold: 1, // any 5xx alerts
                    cacheGraph: true,
                    watchedOperations,
                }
            );
        }

        new OperationalAlarms(this, "operational_alarms", {
            prefix: this.prefix,
            email: props.operationalAlarmsEmail
        });

        new SecurityAlarms(this, "security_alarms", {
            prefix: this.prefix,
            email: props.securityAlarmsEmail
        });

        new PipelineDashboard(this, "pipeline_dashboard", {
            namePrefix: this.prefix,
            services: [
                // Order here is important - the idea is that this dashboard will help Grapl operators
                // quickly determine which service in the pipeline is failing.
                sysmon_generator.service,
                osquery_generator.service,
                node_identifier.service,
                graph_merger.service,
                analyzer_dispatch.service,
                analyzer_executor.service,
                engagement_creator.service,
            ]
        });
    }
}<|MERGE_RESOLUTION|>--- conflicted
+++ resolved
@@ -6,18 +6,12 @@
 import * as sns from '@aws-cdk/aws-sns';
 import * as sqs from '@aws-cdk/aws-sqs';
 
-<<<<<<< HEAD
-import {Service} from './service';
-import {UserAuthDb} from './userauthdb';
-import {EngagementEdge, EngagementNotebook} from './engagement';
-=======
 import { Tags } from '@aws-cdk/core';
 
 import {Service} from './service';
 import {UserAuthDb} from './userauthdb';
 import {EngagementNotebook} from './engagement';
 import {EngagementEdge} from './engagement';
->>>>>>> e5f83b52
 import {GraphQLEndpoint} from './graphql';
 import {OperationalAlarms, SecurityAlarms} from './alarms';
 
