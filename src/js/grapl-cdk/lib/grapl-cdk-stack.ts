--- conflicted
+++ resolved
@@ -12,7 +12,6 @@
 import * as apigateway from "@aws-cdk/aws-apigateway";
 import * as secretsmanager from '@aws-cdk/aws-secretsmanager';
 
-<<<<<<< HEAD
 import { Service } from "./service";
 import { UserAuthDb } from "./userauthdb";
 import { DGraphEcs } from "./dgraph";
@@ -20,19 +19,10 @@
 import { EventEmitter } from "./event_emitters";
 import { RedisCluster } from "./redis";
 import { EngagementNotebook } from "./engagement";
-
-import { Watchful } from "./vendor/cdk-watchful/lib/watchful";
-=======
-import {Service} from "./service";
-import {UserAuthDb} from "./userauthdb";
-import {DGraphEcs} from "./dgraph";
-import {HistoryDb} from "./historydb";
-import {EventEmitter} from "./event_emitters";
-import {RedisCluster} from "./redis";
-import {EngagementNotebook} from "./engagement";
 import { EngagementEdge } from './engagement';
 import { GraphQLEndpoint } from './graphql';
->>>>>>> 0d772fd4
+
+import { Watchful } from "./vendor/cdk-watchful/lib/watchful";
 
 interface SysmonGraphGeneratorProps extends GraplServiceProps {
     writesTo: s3.IBucket,
@@ -43,14 +33,7 @@
     constructor(
         scope: cdk.Construct,
         id: string,
-<<<<<<< HEAD
-        prefix: string,
-        vpc: ec2.IVpc,
-        writes_to: s3.IBucket,
-        watchful: Watchful
-=======
         props: SysmonGraphGeneratorProps,
->>>>>>> 0d772fd4
     ) {
         super(scope, id);
 
@@ -60,23 +43,6 @@
         const event_cache = new RedisCluster(this, 'SysmonEventCache', props);
         event_cache.connections.allowFromAnyIpv4(ec2.Port.allTcp());
 
-<<<<<<< HEAD
-        const service = new Service(
-            this,
-            id,
-            {
-                environment: {
-                    "BUCKET_PREFIX": prefix,
-                    "EVENT_CACHE_ADDR": event_cache.cluster.attrRedisEndpointAddress,
-                    "EVENT_CACHE_PORT": event_cache.cluster.attrRedisEndpointPort,
-                },
-                vpc: vpc,
-                reads_from: sysmon_log.bucket,
-                subscribes_to: sysmon_log.topic,
-                writes_to: writes_to,
-                watchful: watchful
-            });
-=======
         const service = new Service(this, id, {
             prefix: props.prefix,
             environment: {
@@ -89,8 +55,8 @@
             subscribes_to: sysmon_log.topic,
             writes_to: props.writesTo,
             version: props.version,
-        });
->>>>>>> 0d772fd4
+            watchful: props.watchful
+        });
 
         service.event_handler.connections.allowToAnyIpv4(
             ec2.Port.tcp(
@@ -115,14 +81,7 @@
     constructor(
         scope: cdk.Construct,
         id: string,
-<<<<<<< HEAD
-        prefix: string,
-        vpc: ec2.IVpc,
-        writes_to: s3.IBucket,
-        watchful: Watchful
-=======
         props: NodeIdentifierProps,
->>>>>>> 0d772fd4
     ) {
         super(scope, id);
 
@@ -136,24 +95,6 @@
         const retry_identity_cache = new RedisCluster(this, 'NodeIdentifierRetryCache', props);
         retry_identity_cache.connections.allowFromAnyIpv4(ec2.Port.allTcp());
 
-<<<<<<< HEAD
-        const service = new Service(
-            this,
-            id,
-            {
-                environment: {
-                    "BUCKET_PREFIX": prefix,
-                    "RETRY_IDENTITY_CACHE_ADDR": retry_identity_cache.cluster.attrRedisEndpointAddress,
-                    "RETRY_IDENTITY_CACHE_PORT": retry_identity_cache.cluster.attrRedisEndpointPort,
-                },
-                vpc: vpc,
-                reads_from: unid_subgraphs.bucket,
-                subscribes_to: unid_subgraphs.topic,
-                writes_to: writes_to,
-                retry_code_name: 'node-identifier-retry-handler',
-                watchful: watchful
-            });
-=======
         const service = new Service(this, id, {
             prefix: props.prefix,
             environment: {
@@ -176,8 +117,8 @@
             writes_to: props.writesTo,
             retry_code_name: 'node-identifier-retry-handler',
             version: props.version,
-        });
->>>>>>> 0d772fd4
+            watchful: props.watchful
+        });
 
         history_db.allowReadWrite(service);
 
@@ -208,15 +149,7 @@
     constructor(
         scope: cdk.Construct,
         id: string,
-<<<<<<< HEAD
-        prefix: string,
-        vpc: ec2.IVpc,
-        writes_to: s3.IBucket,
-        master_graph: DGraphEcs,
-        watchful: Watchful
-=======
         props: GraphMergerProps,
->>>>>>> 0d772fd4
     ) {
         super(scope, id);
 
@@ -227,25 +160,6 @@
         const graph_merge_cache = new RedisCluster(this, 'GraphMergerMergedCache', props);
         graph_merge_cache.connections.allowFromAnyIpv4(ec2.Port.allTcp());
 
-<<<<<<< HEAD
-        new Service(
-            this,
-            id,
-            {
-                environment: {
-                    "BUCKET_PREFIX": prefix,
-                    "SUBGRAPH_MERGED_BUCKET": writes_to.bucketName,
-                    "MG_ALPHAS": master_graph.alphaHostPorts().join(","),
-                    "MERGED_CACHE_ADDR": graph_merge_cache.cluster.attrRedisEndpointAddress,
-                    "MERGED_CACHE_PORT": graph_merge_cache.cluster.attrRedisEndpointPort,
-                },
-                vpc: vpc,
-                reads_from: subgraphs_generated.bucket,
-                subscribes_to: subgraphs_generated.topic,
-                writes_to: writes_to,
-                watchful: watchful
-            });
-=======
         new Service(this, id, {
             prefix: props.prefix,
             environment: {
@@ -260,8 +174,8 @@
             subscribes_to: subgraphs_generated.topic,
             writes_to: props.writesTo,
             version: props.version,
-        });
->>>>>>> 0d772fd4
+            watchful: props.watchful
+        });
     }
 }
 
@@ -277,15 +191,7 @@
     constructor(
         scope: cdk.Construct,
         id: string,
-<<<<<<< HEAD
-        prefix: string,
-        vpc: ec2.IVpc,
-        writes_to: s3.IBucket,
-        analyzer_bucket: s3.IBucket,
-        watchful: Watchful
-=======
         props: AnalyzerDispatchProps,
->>>>>>> 0d772fd4
     ) {
         super(scope, id);
 
@@ -297,25 +203,6 @@
         const dispatch_event_cache = new RedisCluster(this, 'DispatchedEventCache', props);
         dispatch_event_cache.connections.allowFromAnyIpv4(ec2.Port.allTcp());
 
-<<<<<<< HEAD
-        const service = new Service(
-            this,
-            id,
-            {
-                environment: {
-                    "BUCKET_PREFIX": prefix,
-                    "EVENT_CACHE_ADDR": dispatch_event_cache.cluster.attrRedisEndpointAddress,
-                    "EVENT_CACHE_PORT": dispatch_event_cache.cluster.attrRedisEndpointPort,
-                    "DISPATCHED_ANALYZER_BUCKET": writes_to.bucketName,
-                    "SUBGRAPH_MERGED_BUCKET": subgraphs_merged.bucket.bucketName,
-                },
-                vpc: vpc,
-                reads_from: subgraphs_merged.bucket,
-                subscribes_to: subgraphs_merged.topic,
-                writes_to: writes_to,
-                watchful: watchful
-            });
-=======
         const service = new Service(this, id, {
             prefix: props.prefix,
             environment: {
@@ -330,8 +217,8 @@
             subscribes_to: subgraphs_merged.topic,
             writes_to: props.writesTo,
             version: props.version,
-        });
->>>>>>> 0d772fd4
+            watchful: props.watchful
+        });
 
         service.readsFrom(props.readsFrom, true);
 
@@ -352,17 +239,7 @@
     constructor(
         scope: cdk.Construct,
         id: string,
-<<<<<<< HEAD
-        prefix: string,
-        vpc: ec2.IVpc,
-        reads_analyzers_from: s3.IBucket,
-        writes_events_to: s3.IBucket,
-        model_plugins_bucket: s3.IBucket,
-        master_graph: DGraphEcs,
-        watchful: Watchful
-=======
         props: AnalyzerExecutorProps,
->>>>>>> 0d772fd4
     ) {
         super(scope, id);
 
@@ -370,37 +247,6 @@
         const dispatched_analyzer = new EventEmitter(this, bucket_prefix + '-dispatched-analyzer');
         this.bucket = dispatched_analyzer.bucket;
 
-<<<<<<< HEAD
-        this.count_cache = new RedisCluster(this, 'ExecutorCountCache', vpc);
-        this.hit_cache = new RedisCluster(this, 'ExecutorHitCache', vpc);
-        this.message_cache = new RedisCluster(this, 'ExecutorMsgCache', vpc);
-
-        const service = new Service(
-            this,
-            id,
-            {
-                environment: {
-                    "ANALYZER_MATCH_BUCKET": writes_events_to.bucketName,
-                    "BUCKET_PREFIX": prefix,
-                    "MG_ALPHAS": master_graph.alphaHostPorts().join(","),
-                    "COUNTCACHE_ADDR": this.count_cache.cluster.attrRedisEndpointAddress,
-                    "COUNTCACHE_PORT": this.count_cache.cluster.attrRedisEndpointPort,
-                    "MESSAGECACHE_ADDR": this.message_cache.cluster.attrRedisEndpointAddress,
-                    "MESSAGECACHE_PORT": this.message_cache.cluster.attrRedisEndpointPort,
-                    "HITCACHE_ADDR": this.hit_cache.cluster.attrRedisEndpointAddress,
-                    "HITCACHE_PORT": this.hit_cache.cluster.attrRedisEndpointPort,
-                    "GRPC_ENABLE_FORK_SUPPORT": "1",
-                },
-                vpc: vpc,
-                reads_from: dispatched_analyzer.bucket,
-                writes_to: writes_events_to,
-                subscribes_to: dispatched_analyzer.topic,
-                opt: {
-                    runtime: lambda.Runtime.PYTHON_3_7
-                },
-                watchful: watchful
-            });
-=======
         const count_cache = new RedisCluster(this, 'ExecutorCountCache', props);
         const hit_cache = new RedisCluster(this, 'ExecutorHitCache', props);
         const message_cache = new RedisCluster(this, 'ExecutorMsgCache', props);
@@ -427,8 +273,8 @@
                 runtime: lambda.Runtime.PYTHON_3_7
             },
             version: props.version,
-        });
->>>>>>> 0d772fd4
+            watchful: props.watchful
+        });
 
         // We need the List capability to find each of the analyzers
         service.readsFrom(props.readsAnalyzersFrom, true);
@@ -459,15 +305,7 @@
     constructor(
         scope: cdk.Construct,
         id: string,
-<<<<<<< HEAD
-        prefix: string,
-        vpc: ec2.IVpc,
-        publishes_to: sns.ITopic,
-        master_graph: DGraphEcs,
-        watchful: Watchful
-=======
         props: EngagementCreatorProps,
->>>>>>> 0d772fd4
     ) {
         super(scope, id);
 
@@ -475,23 +313,6 @@
         const analyzer_matched_sugraphs = new EventEmitter(this, bucket_prefix + '-analyzer-matched-subgraphs');
         this.bucket = analyzer_matched_sugraphs.bucket;
 
-<<<<<<< HEAD
-        const service = new Service(
-            this,
-            id,
-            {
-                environment: {
-                    "MG_ALPHAS": master_graph.alphaHostPorts().join(","),
-                },
-                vpc: vpc,
-                reads_from: analyzer_matched_sugraphs.bucket,
-                subscribes_to: analyzer_matched_sugraphs.topic,
-                opt: {
-                    runtime: lambda.Runtime.PYTHON_3_7
-                },
-                watchful: watchful
-            });
-=======
         const service = new Service(this, id, {
             prefix: props.prefix,
             environment: {
@@ -504,8 +325,8 @@
                 runtime: lambda.Runtime.PYTHON_3_7
             },
             version: props.version,
-        });
->>>>>>> 0d772fd4
+            watchful: props.watchful
+        });
 
         service.publishesToTopic(props.publishesTo);
 
@@ -519,15 +340,8 @@
 
     constructor(
         scope: cdk.Construct,
-<<<<<<< HEAD
-        name: string,
-        vpc: ec2.IVpc,
-        master_graph: DGraphEcs,
-        watchful: Watchful
-=======
         id: string,
         props: GraplServiceProps,
->>>>>>> 0d772fd4
     ) {
         super(scope, id);
 
@@ -556,17 +370,13 @@
         const target = new targets.LambdaFunction(event_handler);
 
         const rule = new events.Rule(
-<<<<<<< HEAD
-            scope, name + "-rule", {
-=======
             scope, 'Rule', {
->>>>>>> 0d772fd4
                 schedule: events.Schedule.expression("rate(1 hour)")
             }
         );
         rule.addTarget(target);
 
-        watchful.watchLambdaFunction(name + "-Handler", event_handler);
+        props.watchful.watchLambdaFunction(event_handler.functionName, event_handler);
     }
 }
 
@@ -578,33 +388,13 @@
 
     constructor(
         parent: cdk.Construct,
-<<<<<<< HEAD
-        name: string,
-        prefix: string,
-        jwt_secret: secretsmanager.Secret,
-        master_graph: DGraphEcs,
-        model_plugin_bucket: s3.IBucket,
-        user_auth_table: UserAuthDb,
-        vpc: ec2.Vpc,
-        watchful: Watchful
-=======
         id: string,
         props: ModelPluginDeployerProps,
->>>>>>> 0d772fd4
     ) {
         super(parent, id);
 
-<<<<<<< HEAD
-        name = name + prefix;
-
-        const integrationName = name + prefix + 'Integration';
-
-        const grapl_version = process.env.GRAPL_VERSION || "latest";
-
-=======
         const serviceName = props.prefix + '-ModelPluginDeployer';
 
->>>>>>> 0d772fd4
         const event_handler = new lambda.Function(
             this, 'Handler', {
                 runtime: Runtime.PYTHON_3_7,
@@ -625,22 +415,9 @@
         );
         event_handler.currentVersion.addAlias('live');
 
+        props.watchful.watchLambdaFunction(event_handler.functionName, event_handler);
+
         if (event_handler.role) {
-<<<<<<< HEAD
-            jwt_secret.grantRead(event_handler.role);
-            user_auth_table.allowReadFromRole(event_handler.role);
-
-            model_plugin_bucket.grantReadWrite(event_handler.role);
-            model_plugin_bucket.grantDelete(event_handler.role);
-        }
-
-        watchful.watchLambdaFunction(name + "-Handler", event_handler);
-
-        const integration = new apigateway.LambdaRestApi(
-            this,
-            integrationName,
-            {
-=======
             props.jwtSecret.grantRead(event_handler.role);
             props.userAuthTable.allowReadFromRole(event_handler.role);
 
@@ -653,7 +430,6 @@
             'Integration',
             {
                 restApiName: serviceName + '-Integration',
->>>>>>> 0d772fd4
                 handler: event_handler,
             },
         );
@@ -669,7 +445,7 @@
             }
         });
 
-        watchful.watchApiGateway(integrationName, integration, {
+        props.watchful.watchApiGateway(serviceName + '-Integration', integration, {
             serverErrorThreshold: 1, // any 5xx alerts
             cacheGraph: true,
             watchedOperations: [
@@ -725,6 +501,7 @@
     vpc: ec2.IVpc,
     masterGraph: DGraphEcs,
     userAuthTable: UserAuthDb,
+    watchful: Watchful
 }
 
 export interface GraplStackProps extends cdk.StackProps {
@@ -743,25 +520,8 @@
     constructor(scope: cdk.Construct, id: string, props: GraplStackProps) {
         super(scope, id, props);
 
-<<<<<<< HEAD
-        const alarmSqs = new sqs.Queue(this, 'alarmSqs');
-        const alarmSns = new sns.Topic(this, 'alarmSns');
-
-        const watchful = new Watchful(this, id + "-Watchful", {
-            alarmEmail: "operations@graplsecurity.com",
-            alarmSqs,
-            alarmSns
-        });
-
-        const prefix = process.env.BUCKET_PREFIX || "my";
-
-        const mgZeroCount = Number(process.env.MG_ZEROS_COUNT) || 1;
-        const mgAlphaCount = Number(process.env.MG_ALPHAS_COUNT) || 1;
-        const mgAlphaPort = Number(process.env.MG_ALPHAS_PORT) || 9080;
-=======
         this.prefix = props.stackName;
         const bucket_prefix = this.prefix.toLowerCase();
->>>>>>> 0d772fd4
 
         const grapl_vpc = new ec2.Vpc(this, this.prefix + '-VPC', {
             natGateways: 1,
@@ -789,6 +549,15 @@
             }
         );
 
+        const alarmSqs = new sqs.Queue(this, 'alarmSqs');
+        const alarmSns = new sns.Topic(this, 'alarmSns');
+
+        const watchful = new Watchful(this, id + "-Watchful", {
+            alarmEmail: "operations@graplsecurity.com",
+            alarmSqs,
+            alarmSns
+        });
+
         const graplProps = {
             prefix: this.prefix,
             version: props.version || 'latest',
@@ -796,6 +565,7 @@
             vpc: grapl_vpc,
             masterGraph: master_graph,
             userAuthTable: user_auth_table,
+            watchful: watchful
         }
 
         const analyzers_bucket = new s3.Bucket(this, 'AnalyzersBucket', {
@@ -812,32 +582,16 @@
 
         const engagement_creator = new EngagementCreator(
             this,
-<<<<<<< HEAD
-            'engagement-creator',
-            prefix,
-            grapl_vpc,
-            engagements_created_topic,
-            master_graph,
-            watchful
-=======
             'engagement-creator', {
                 publishesTo: engagements_created_topic,
                 ...graplProps,
             },
->>>>>>> 0d772fd4
         );
 
         new DGraphTtl(
             this,
-<<<<<<< HEAD
-            "dgraph-ttl",
-            grapl_vpc,
-            master_graph,
-            watchful
-=======
             'dgraph-ttl',
             graplProps,
->>>>>>> 0d772fd4
         );
 
         const model_plugins_bucket = new s3.Bucket(this, 'ModelPluginsBucket', {
@@ -847,109 +601,53 @@
 
         new ModelPluginDeployer(
             this,
-<<<<<<< HEAD
-            'model-plugin-deployer',
-            prefix,
-            jwtSecret,
-            master_graph,
-            model_plugins_bucket,
-            user_auth_table,
-            grapl_vpc,
-            watchful
-=======
             'model-plugin-deployer', {
                 modelPluginBucket: model_plugins_bucket,
                 ...graplProps
             },
->>>>>>> 0d772fd4
         );
 
         const analyzer_executor = new AnalyzerExecutor(
             this,
-<<<<<<< HEAD
-            'analyzer-executor',
-            prefix,
-            grapl_vpc,
-            analyzers_bucket,
-            engagement_creator.bucket,
-            model_plugins_bucket,
-            master_graph,
-            watchful
-=======
             'analyzer-executor', {
                 writesTo: engagement_creator.bucket,
                 readsAnalyzersFrom: analyzers_bucket,
                 modelPluginsBucket: model_plugins_bucket,
                 ...graplProps
             },
->>>>>>> 0d772fd4
         );
 
         const analyzer_dispatch = new AnalyzerDispatch(
             this,
-<<<<<<< HEAD
-            'analyzer-dispatcher',
-            prefix,
-            grapl_vpc,
-            analyzer_executor.bucket,
-            analyzers_bucket,
-            watchful
-=======
             'analyzer-dispatcher', {
                 writesTo: analyzer_executor.bucket,
                 readsFrom: analyzers_bucket,
                 ...graplProps
             },
->>>>>>> 0d772fd4
         );
 
         const graph_merger = new GraphMerger(
             this,
-<<<<<<< HEAD
-            'graph-merger',
-            prefix,
-            grapl_vpc,
-            analyzer_dispatch.bucket,
-            master_graph,
-            watchful
-=======
             'graph-merger', {
                 writesTo: analyzer_dispatch.bucket,
                 ...graplProps,
             },
->>>>>>> 0d772fd4
         );
 
         const node_identifier = new NodeIdentifier(
             this,
-<<<<<<< HEAD
-            'node-identifier',
-            prefix,
-            grapl_vpc,
-            graph_merger.bucket,
-            watchful
-=======
             'node-identifier', {
                 writesTo: graph_merger.bucket,
                 ...graplProps,
             }
->>>>>>> 0d772fd4
         );
 
         new SysmonGraphGenerator(
             this,
-<<<<<<< HEAD
-            'sysmon-subgraph-generator',
-            prefix,
-            grapl_vpc,
-            node_identifier.bucket,
-            watchful
-=======
             'sysmon-subgraph-generator', {
                 writesTo: node_identifier.bucket,
                 ...graplProps
             },
->>>>>>> 0d772fd4
         );
 
         new EngagementNotebook(
