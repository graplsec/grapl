--- conflicted
+++ resolved
@@ -1002,8 +1002,7 @@
             new SecurityAlarms(this, "security_alarms", props.securityAlarmsEmail);
         }
 
-<<<<<<< HEAD
-        const pipeline_dashboard = new PipelineDashboard(this, "pipeline_dashboard", {
+        new PipelineDashboard(this, "pipeline_dashboard", {
             namePrefix: this.prefix,
             services: [
                 // Order here is important - the idea is that this dashboard will help Grapl operators
@@ -1016,17 +1015,5 @@
                 engagement_creator.service,
             ]
         });
-=======
-        new PipelineDashboard(this, "pipeline_dashboard", [
-            // Order here is important - the idea is that this dashboard will help Grapl operators
-            // quickly determine which service in the pipeline is failing.
-            sysmon_generator.service,
-            node_identifier.service,
-            graph_merger.service,
-            analyzer_dispatch.service,
-            analyzer_executor.service,
-            engagement_creator.service,
-        ]);
->>>>>>> 1ae4085a
     }
 }