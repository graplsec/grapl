import * as cdk from "@aws-cdk/core";
import * as s3 from "@aws-cdk/aws-s3";
import {BucketEncryption} from "@aws-cdk/aws-s3";
import * as sns from "@aws-cdk/aws-sns";
import * as ec2 from "@aws-cdk/aws-ec2";
import * as lambda from "@aws-cdk/aws-lambda";
import * as apigateway from "@aws-cdk/aws-apigateway";
import * as sqs from '@aws-cdk/aws-sqs';
import * as events from '@aws-cdk/aws-events';
import * as targets from '@aws-cdk/aws-events-targets';
import * as iam from '@aws-cdk/aws-iam';
import * as secretsmanager from '@aws-cdk/aws-secretsmanager';
import * as route53 from '@aws-cdk/aws-route53';

<<<<<<< HEAD
import {Service} from "./service";
import {UserAuthDb} from "./userauthdb";
import {DGraphEcs} from "./dgraph";
import {HistoryDb} from "./historydb";
import {EventEmitter} from "./event_emitters";
import {RedisCluster} from "./redis";
import {EngagementEdge, EngagementNotebook} from "./engagement";
import AnalyzerDeployer from "./analyzer_deployer"
import {GraphQLEndpoint} from './graphql';
=======
import { Service } from './service';
import { UserAuthDb } from './userauthdb';
import { HistoryDb } from './historydb';
import { EventEmitter } from './event_emitters';
import { RedisCluster } from './redis';
import { EngagementNotebook } from './engagement';
import { EngagementEdge } from './engagement';
import { GraphQLEndpoint } from './graphql';
import { Swarm } from './swarm';
>>>>>>> bff9ff56

import {Watchful} from './vendor/cdk-watchful/lib';

interface SysmonGraphGeneratorProps extends GraplServiceProps {
    writesTo: s3.IBucket;
}

class SysmonGraphGenerator extends cdk.NestedStack {
    constructor(
        parent: cdk.Construct,
        id: string,
        props: SysmonGraphGeneratorProps
    ) {
        super(parent, id);

        const bucket_prefix = props.prefix.toLowerCase();
        const sysmon_log = new EventEmitter(
            this,
            bucket_prefix + '-sysmon-log'
        );

        const event_cache = new RedisCluster(this, 'SysmonEventCache', props);
        event_cache.connections.allowFromAnyIpv4(ec2.Port.allTcp());

        const service = new Service(this, id, {
            prefix: props.prefix,
            environment: {
                BUCKET_PREFIX: bucket_prefix,
                EVENT_CACHE_ADDR: event_cache.cluster.attrRedisEndpointAddress,
                EVENT_CACHE_PORT: event_cache.cluster.attrRedisEndpointPort,
            },
            vpc: props.vpc,
            reads_from: sysmon_log.bucket,
            subscribes_to: sysmon_log.topic,
            writes_to: props.writesTo,
            version: props.version,
            watchful: props.watchful,
        });

        service.event_handler.connections.allowToAnyIpv4(
            ec2.Port.tcp(parseInt(event_cache.cluster.attrRedisEndpointPort))
        );

        service.event_retry_handler.connections.allowToAnyIpv4(
            ec2.Port.tcp(parseInt(event_cache.cluster.attrRedisEndpointPort))
        );
    }
}

export interface NodeIdentifierProps extends GraplServiceProps {
    writesTo: s3.IBucket;
}

class NodeIdentifier extends cdk.NestedStack {
    readonly bucket: s3.Bucket;
    readonly topic: sns.Topic;

    constructor(parent: cdk.Construct, id: string, props: NodeIdentifierProps) {
        super(parent, id);

        const history_db = new HistoryDb(this, 'HistoryDB', props);

        const bucket_prefix = props.prefix.toLowerCase();
        const unid_subgraphs = new EventEmitter(
            this,
            bucket_prefix + '-unid-subgraphs-generated'
        );
        this.bucket = unid_subgraphs.bucket;
        this.topic = unid_subgraphs.topic;

        const retry_identity_cache = new RedisCluster(
            this,
            'NodeIdentifierRetryCache',
            props
        );
        retry_identity_cache.connections.allowFromAnyIpv4(ec2.Port.allTcp());

        const service = new Service(this, id, {
            prefix: props.prefix,
            environment: {
                BUCKET_PREFIX: bucket_prefix,
                RETRY_IDENTITY_CACHE_ADDR:
                    retry_identity_cache.cluster.attrRedisEndpointAddress,
                RETRY_IDENTITY_CACHE_PORT:
                    retry_identity_cache.cluster.attrRedisEndpointPort,
                STATIC_MAPPING_TABLE: history_db.static_mapping_table.tableName,
                DYNAMIC_SESSION_TABLE:
                    history_db.dynamic_session_table.tableName,
                PROCESS_HISTORY_TABLE: history_db.proc_history.tableName,
                FILE_HISTORY_TABLE: history_db.file_history.tableName,
                INBOUND_CONNECTION_HISTORY_TABLE:
                    history_db.inbound_connection_history.tableName,
                OUTBOUND_CONNECTION_HISTORY_TABLE:
                    history_db.outbound_connection_history.tableName,
                NETWORK_CONNECTION_HISTORY_TABLE:
                    history_db.network_connection_history.tableName,
                IP_CONNECTION_HISTORY_TABLE:
                    history_db.ip_connection_history.tableName,
                ASSET_ID_MAPPINGS: history_db.asset_history.tableName,
            },
            vpc: props.vpc,
            reads_from: unid_subgraphs.bucket,
            subscribes_to: unid_subgraphs.topic,
            writes_to: props.writesTo,
            retry_code_name: 'node-identifier-retry-handler',
            version: props.version,
            watchful: props.watchful,
        });

        history_db.allowReadWrite(service);

        service.event_handler.connections.allowToAnyIpv4(
            ec2.Port.tcp(
                parseInt(retry_identity_cache.cluster.attrRedisEndpointPort)
            )
        );

        service.event_retry_handler.connections.allowToAnyIpv4(
            ec2.Port.tcp(
                parseInt(retry_identity_cache.cluster.attrRedisEndpointPort)
            )
        );

        service.event_handler.connections.allowToAnyIpv4(
            ec2.Port.tcp(443),
            'Allow outbound to S3'
        );
        service.event_retry_handler.connections.allowToAnyIpv4(
            ec2.Port.tcp(443),
            'Allow outbound to S3'
        );
    }
}

export interface GraphMergerProps extends GraplServiceProps {
    writesTo: s3.IBucket;
}

class GraphMerger extends cdk.NestedStack {
    readonly bucket: s3.Bucket;

    constructor(scope: cdk.Construct, id: string, props: GraphMergerProps) {
        super(scope, id);

        const bucket_prefix = props.prefix.toLowerCase();
        const subgraphs_generated = new EventEmitter(
            this,
            bucket_prefix + '-subgraphs-generated'
        );
        this.bucket = subgraphs_generated.bucket;

        const graph_merge_cache = new RedisCluster(
            this,
            'GraphMergerMergedCache',
            props
        );
        graph_merge_cache.connections.allowFromAnyIpv4(ec2.Port.allTcp());

        const service = new Service(this, id, {
            prefix: props.prefix,
            environment: {
                BUCKET_PREFIX: bucket_prefix,
                SUBGRAPH_MERGED_BUCKET: props.writesTo.bucketName,
                MG_ALPHAS: props.dgraphSwarmCluster.alphaHostPort(),
                MERGED_CACHE_ADDR:
                    graph_merge_cache.cluster.attrRedisEndpointAddress,
                MERGED_CACHE_PORT:
                    graph_merge_cache.cluster.attrRedisEndpointPort,
            },
            vpc: props.vpc,
            reads_from: subgraphs_generated.bucket,
            subscribes_to: subgraphs_generated.topic,
            writes_to: props.writesTo,
            version: props.version,
            watchful: props.watchful,
        });

        props.dgraphSwarmCluster.allowConnectionsFrom(service.event_handler);
    }
}

export interface AnalyzerDispatchProps extends GraplServiceProps {
    writesTo: s3.IBucket;
    readsFrom: s3.IBucket;
}

class AnalyzerDispatch extends cdk.NestedStack {
    readonly bucket: s3.Bucket;
    readonly topic: sns.Topic;

    constructor(
        scope: cdk.Construct,
        id: string,
        props: AnalyzerDispatchProps
    ) {
        super(scope, id);

        const bucket_prefix = props.prefix.toLowerCase();
        const subgraphs_merged = new EventEmitter(
            this,
            bucket_prefix + '-subgraphs-merged'
        );
        this.bucket = subgraphs_merged.bucket;
        this.topic = subgraphs_merged.topic;

        const dispatch_event_cache = new RedisCluster(
            this,
            'DispatchedEventCache',
            props
        );
        dispatch_event_cache.connections.allowFromAnyIpv4(ec2.Port.allTcp());

        const service = new Service(this, id, {
            prefix: props.prefix,
            environment: {
                BUCKET_PREFIX: bucket_prefix,
                EVENT_CACHE_ADDR:
                    dispatch_event_cache.cluster.attrRedisEndpointAddress,
                EVENT_CACHE_PORT:
                    dispatch_event_cache.cluster.attrRedisEndpointPort,
                DISPATCHED_ANALYZER_BUCKET: props.writesTo.bucketName,
                SUBGRAPH_MERGED_BUCKET: subgraphs_merged.bucket.bucketName,
            },
            vpc: props.vpc,
            reads_from: subgraphs_merged.bucket,
            subscribes_to: subgraphs_merged.topic,
            writes_to: props.writesTo,
            version: props.version,
            watchful: props.watchful,
        });

        service.readsFrom(props.readsFrom, true);

        service.event_handler.connections.allowToAnyIpv4(
            ec2.Port.allTcp(),
            'Allow outbound to S3'
        );
        service.event_retry_handler.connections.allowToAnyIpv4(
            ec2.Port.allTcp(),
            'Allow outbound to S3'
        );
    }
}

export interface AnalyzerExecutorProps extends GraplServiceProps {
    writesTo: s3.IBucket;
    readsAnalyzersFrom: s3.IBucket;
    modelPluginsBucket: s3.IBucket;
}

class AnalyzerExecutor extends cdk.NestedStack {
    readonly bucket: s3.IBucket;

    constructor(
        scope: cdk.Construct,
        id: string,
        props: AnalyzerExecutorProps
    ) {
        super(scope, id);

        const bucket_prefix = props.prefix.toLowerCase();
        const dispatched_analyzer = new EventEmitter(
            this,
            bucket_prefix + '-dispatched-analyzer'
        );
        this.bucket = dispatched_analyzer.bucket;

        const count_cache = new RedisCluster(this, 'ExecutorCountCache', props);
        const hit_cache = new RedisCluster(this, 'ExecutorHitCache', props);
        const message_cache = new RedisCluster(this, 'ExecutorMsgCache', props);

        const service = new Service(this, id, {
            prefix: props.prefix,
            environment: {
                ANALYZER_MATCH_BUCKET: props.writesTo.bucketName,
                BUCKET_PREFIX: bucket_prefix,
                MG_ALPHAS: props.dgraphSwarmCluster.alphaHostPort(),
                COUNTCACHE_ADDR: count_cache.cluster.attrRedisEndpointAddress,
                COUNTCACHE_PORT: count_cache.cluster.attrRedisEndpointPort,
                MESSAGECACHE_ADDR:
                    message_cache.cluster.attrRedisEndpointAddress,
                MESSAGECACHE_PORT: message_cache.cluster.attrRedisEndpointPort,
                HITCACHE_ADDR: hit_cache.cluster.attrRedisEndpointAddress,
                HITCACHE_PORT: hit_cache.cluster.attrRedisEndpointPort,
                GRAPL_LOG_LEVEL: "INFO",
                GRPC_ENABLE_FORK_SUPPORT: '1',
            },
            vpc: props.vpc,
            reads_from: dispatched_analyzer.bucket,
            writes_to: props.writesTo,
            subscribes_to: dispatched_analyzer.topic,
            opt: {
                runtime: lambda.Runtime.PYTHON_3_7,
            },
            version: props.version,
            watchful: props.watchful,
        });

        props.dgraphSwarmCluster.allowConnectionsFrom(service.event_handler);

        // We need the List capability to find each of the analyzers
        props.readsAnalyzersFrom.grantRead(service.event_handler);
        props.readsAnalyzersFrom.grantRead(service.event_retry_handler);

        service.readsFrom(props.modelPluginsBucket, true);

        // Need to be able to GetObject in order to HEAD, can be replaced with
        // a cache later, but safe so long as there is no LIST
        let policy = new iam.PolicyStatement({
            effect: iam.Effect.ALLOW,
            actions: ['s3:GetObject'],
            resources: [props.writesTo.bucketArn + '/*'],
        });

        service.event_handler.addToRolePolicy(policy);
        service.event_retry_handler.addToRolePolicy(policy);

        service.event_handler.connections.allowToAnyIpv4(
            ec2.Port.allTraffic(),
            'Allow outbound to S3'
        );
        service.event_retry_handler.connections.allowToAnyIpv4(
            ec2.Port.allTraffic(),
            'Allow outbound to S3'
        );
    }
}

export interface EngagementCreatorProps extends GraplServiceProps {
    publishesTo: sns.ITopic;
}

class EngagementCreator extends cdk.NestedStack {
    readonly bucket: s3.Bucket;

    constructor(
        scope: cdk.Construct,
        id: string,
        props: EngagementCreatorProps
    ) {
        super(scope, id);

        const bucket_prefix = props.prefix.toLowerCase();
        const analyzer_matched_sugraphs = new EventEmitter(
            this,
            bucket_prefix + '-analyzer-matched-subgraphs'
        );
        this.bucket = analyzer_matched_sugraphs.bucket;

        const service = new Service(this, id, {
            prefix: props.prefix,
            environment: {
                MG_ALPHAS: props.dgraphSwarmCluster.alphaHostPort(),
            },
            vpc: props.vpc,
            reads_from: analyzer_matched_sugraphs.bucket,
            subscribes_to: analyzer_matched_sugraphs.topic,
            opt: {
                runtime: lambda.Runtime.PYTHON_3_7,
            },
            version: props.version,
            watchful: props.watchful,
        });

        props.dgraphSwarmCluster.allowConnectionsFrom(service.event_handler);

        service.publishesToTopic(props.publishesTo);

        service.event_handler.connections.allowToAnyIpv4(
            ec2.Port.allTcp(),
            'Allow outbound to S3'
        );
        service.event_retry_handler.connections.allowToAnyIpv4(
            ec2.Port.allTcp(),
            'Allow outbound to S3'
        );
    }
}

interface DGraphSwarmClusterProps {
    prefix: string;
    vpc: ec2.IVpc;
}

export class DGraphSwarmCluster extends cdk.NestedStack {
    private readonly dgraphAlphaZone: route53.PrivateHostedZone;
    private readonly dgraphSwarmCluster: Swarm;

    constructor(
        parent: cdk.Construct, id: string, props: DGraphSwarmClusterProps
    ) {
        super(parent, id);

        this.dgraphAlphaZone = new route53.PrivateHostedZone(
            this,
            id + "-DGraphSwarmZone",
            {
                vpc: props.vpc,
                zoneName: "alpha.dgraph.graplsecurity.com"
            }
        );

        this.dgraphSwarmCluster = new Swarm(this, props.prefix + "-DGraphSwarmCluster", {
            vpc: props.vpc,
            internalServicePorts: [ec2.Port.tcp(5080), ec2.Port.tcp(7080)]
        });
    }

    public alphaHostPort(): string {
        return `${this.dgraphAlphaZone.zoneName}:9080`;
    }

    public allowConnectionsFrom(other: ec2.IConnectable): void {
        this.dgraphSwarmCluster.allowConnectionsFrom(other, ec2.Port.tcp(9080));
    }
}

class DGraphTtl extends cdk.NestedStack {
    constructor(parent: cdk.Construct, id: string, props: GraplServiceProps) {
        super(parent, id);

        const serviceName = props.prefix + '-DGraphTtl';

        const role = new iam.Role(this, 'ExecutionRole', {
            assumedBy: new iam.ServicePrincipal('lambda.amazonaws.com'),
            roleName: serviceName + '-HandlerRole',
            description: 'Lambda execution role for: ' + serviceName,
            managedPolicies: [
                iam.ManagedPolicy.fromAwsManagedPolicyName(
                    'service-role/AWSLambdaBasicExecutionRole'
                ),
                iam.ManagedPolicy.fromAwsManagedPolicyName(
                    'service-role/AWSLambdaVPCAccessExecutionRole'
                ),
            ],
        });

        const event_handler = new lambda.Function(this, 'Handler', {
            runtime: lambda.Runtime.PYTHON_3_7,
            handler: 'app.prune_expired_subgraphs',
            functionName: serviceName + '-Handler',
            code: lambda.Code.fromAsset(
                `./zips/dgraph-ttl-${props.version}.zip`
            ),
            vpc: props.vpc,
            environment: {
                MG_ALPHAS: props.dgraphSwarmCluster.alphaHostPort(),
                GRAPL_DGRAPH_TTL_S: '2678400', // 60 * 60 * 24 * 31 == 1 month
                GRAPL_LOG_LEVEL: 'INFO',
                GRAPL_TTL_DELETE_BATCH_SIZE: '1000',
            },
            timeout: cdk.Duration.seconds(600),
            memorySize: 128,
            description: props.version,
            role
        });
        event_handler.currentVersion.addAlias('live');

        props.dgraphSwarmCluster.allowConnectionsFrom(event_handler);

        const target = new targets.LambdaFunction(event_handler);

        const rule = new events.Rule(this, 'Rule', {
            schedule: events.Schedule.expression('rate(1 hour)'),
        });
        rule.addTarget(target);

        if (props.watchful) {
            props.watchful.watchLambdaFunction(
                event_handler.functionName,
                event_handler
            );
        }
    }
}

export interface ModelPluginDeployerProps extends GraplServiceProps {
    modelPluginBucket: s3.IBucket;
}

export class ModelPluginDeployer extends cdk.NestedStack {
    integrationName: string;

    constructor(
        parent: cdk.Construct,
        id: string,
        props: ModelPluginDeployerProps
    ) {
        super(parent, id);

        const serviceName = props.prefix + '-ModelPluginDeployer';
        this.integrationName = id + props.prefix + 'Integration';
        const ux_bucket = s3.Bucket.fromBucketName(
            this,
            'uxBucket',
            props.prefix.toLowerCase() + '-engagement-ux-bucket'
        );

        const role = new iam.Role(this, 'ExecutionRole', {
            assumedBy: new iam.ServicePrincipal('lambda.amazonaws.com'),
            roleName: serviceName + '-HandlerRole',
            description: 'Lambda execution role for: ' + serviceName,
            managedPolicies: [
                iam.ManagedPolicy.fromAwsManagedPolicyName(
                    'service-role/AWSLambdaBasicExecutionRole'
                ),
                iam.ManagedPolicy.fromAwsManagedPolicyName(
                    'service-role/AWSLambdaVPCAccessExecutionRole'
                ),
            ],
        });

        const event_handler = new lambda.Function(this, 'Handler', {
            runtime: lambda.Runtime.PYTHON_3_7,
            handler: `grapl_model_plugin_deployer.app`,
            functionName: serviceName + '-Handler',
            code: lambda.Code.fromAsset(
                `./zips/model-plugin-deployer-${props.version}.zip`
            ),
            vpc: props.vpc,
            environment: {
                MG_ALPHAS: props.dgraphSwarmCluster.alphaHostPort(),
                JWT_SECRET_ID: props.jwtSecret.secretArn,
                USER_AUTH_TABLE: props.userAuthTable.user_auth_table.tableName,
                BUCKET_PREFIX: props.prefix,
                UX_BUCKET_URL: 'https://' + ux_bucket.bucketRegionalDomainName,
                GRAPL_LOG_LEVEL: 'DEBUG',
            },
            timeout: cdk.Duration.seconds(25),
            memorySize: 256,
            description: props.version,
            role,
        });
        event_handler.currentVersion.addAlias('live');

        props.dgraphSwarmCluster.allowConnectionsFrom(event_handler);

        if (props.watchful) {
            props.watchful.watchLambdaFunction(
                event_handler.functionName,
                event_handler
            );
        }

        if (event_handler.role) {
            props.jwtSecret.grantRead(event_handler.role);
            props.userAuthTable.allowReadFromRole(event_handler.role);

            props.modelPluginBucket.grantReadWrite(event_handler.role);
            props.modelPluginBucket.grantDelete(event_handler.role);
        }

        const integration = new apigateway.LambdaRestApi(this, 'Integration', {
            restApiName: this.integrationName,
            endpointExportName: serviceName + '-EndpointApi',
            handler: event_handler,
        });

        integration.addUsagePlan('integrationApiUsagePlan', {
            quota: {
                limit: 1000,
                period: apigateway.Period.DAY,
            },
            throttle: {
                // per minute
                rateLimit: 50,
                burstLimit: 50,
            },
        });

        if (props.watchful) {
            props.watchful.watchApiGateway(
                serviceName + '-Integration',
                integration,
                {
                    serverErrorThreshold: 1, // any 5xx alerts
                    cacheGraph: true,
                    watchedOperations: [
                        {
                            httpMethod: 'POST',
                            resourcePath: '/gitWebhook',
                        },
                        {
                            httpMethod: 'OPTIONS',
                            resourcePath: '/gitWebHook',
                        },
                        {
                            httpMethod: 'POST',
                            resourcePath: '/deploy',
                        },
                        {
                            httpMethod: 'OPTIONS',
                            resourcePath: '/deploy',
                        },
                        {
                            httpMethod: 'POST',
                            resourcePath: '/listModelPlugins',
                        },
                        {
                            httpMethod: 'OPTIONS',
                            resourcePath: '/listModelPlugins',
                        },
                        {
                            httpMethod: 'POST',
                            resourcePath: '/deleteModelPlugin',
                        },
                        {
                            httpMethod: 'OPTIONS',
                            resourcePath: '/deleteModelPlugin',
                        },
                        {
                            httpMethod: 'POST',
                            resourcePath: '/{proxy+}',
                        },
                        {
                            httpMethod: 'OPTIONS',
                            resourcePath: '/{proxy+}',
                        },
                    ],
                }
            );
        }
    }
}

export interface GraplServiceProps {
    prefix: string;
    version: string;
    jwtSecret: secretsmanager.Secret;
    vpc: ec2.IVpc;
    dgraphSwarmCluster: DGraphSwarmCluster;
    userAuthTable: UserAuthDb;
    watchful?: Watchful;
}

export interface GraplStackProps extends cdk.StackProps {
    stackName: string;
    version?: string;
    watchfulEmail?: string;
}

export class GraplCdkStack extends cdk.Stack {
    prefix: string;
    engagement_edge: EngagementEdge;
    graphql_endpoint: GraphQLEndpoint;
    model_plugin_deployer: ModelPluginDeployer;

    constructor(scope: cdk.Construct, id: string, props: GraplStackProps) {
        super(scope, id, props);

        this.prefix = props.stackName;
        const bucket_prefix = this.prefix.toLowerCase();

        const grapl_vpc = new ec2.Vpc(this, this.prefix + '-VPC', {
            natGateways: 1,
            enableDnsHostnames: true,
            enableDnsSupport: true,
        });

        const jwtSecret = new secretsmanager.Secret(this, 'EdgeJwtSecret', {
            description:
                'The JWT secret that Grapl uses to authenticate its API',
            secretName: this.prefix + '-EdgeJwtSecret',
        });

        const user_auth_table = new UserAuthDb(this, 'UserAuthTable', {
            table_name: this.prefix.toLowerCase() + '-user_auth_table',
        });

        let watchful = undefined;
        if (props.watchfulEmail) {
            const alarmSqs = new sqs.Queue(this, 'alarmSqs');
            const alarmSns = new sns.Topic(this, 'alarmSns');

            watchful = new Watchful(this, id + '-Watchful', {
                alarmEmail: props.watchfulEmail,
                alarmSqs,
                alarmSns,
            });
        }

        const dgraphSwarmCluster = new DGraphSwarmCluster(
            this, 'dgraph-swarm-cluster', {
                prefix: this.prefix,
                vpc: grapl_vpc
            }
        );

        const graplProps = {
            prefix: this.prefix,
            version: props.version || 'latest',
            jwtSecret: jwtSecret,
            vpc: grapl_vpc,
            dgraphSwarmCluster: dgraphSwarmCluster,
            userAuthTable: user_auth_table,
            watchful: watchful,
        };

        const analyzers_bucket = new s3.Bucket(this, 'AnalyzersBucket', {
            bucketName: bucket_prefix + '-analyzers-bucket',
            removalPolicy: cdk.RemovalPolicy.DESTROY,
            encryption: s3.BucketEncryption.KMS_MANAGED,
            blockPublicAccess: s3.BlockPublicAccess.BLOCK_ALL,
        });

        const engagements_created_topic = new sns.Topic(
            this,
            'EngagementsCreatedTopic',
            {
                topicName: this.prefix + '-engagements-created-topic',
            }
        );

        const engagement_creator = new EngagementCreator(
            this,
            'engagement-creator',
            {
                publishesTo: engagements_created_topic,
                ...graplProps,
            }
        );

        new DGraphTtl(this, 'dgraph-ttl', graplProps);

        const model_plugins_bucket = new s3.Bucket(this, 'ModelPluginsBucket', {
            bucketName: bucket_prefix + '-model-plugins-bucket',
            removalPolicy: cdk.RemovalPolicy.DESTROY,
        });

        this.model_plugin_deployer = new ModelPluginDeployer(
            this,
            'model-plugin-deployer',
            {
                modelPluginBucket: model_plugins_bucket,
                ...graplProps,
            }
        );

        // TODO: We need a new dispatcher

        const analyzer_request_bucket = new s3.Bucket(
            this,
            'analyzer-request-bucket',
            {
                encryption: BucketEncryption.S3_MANAGED
            }
        )

        const analyzer_dispatch = new AnalyzerDispatch(
            this,
            'analyzer-dispatcher',
            {
                writesTo: analyzer_request_bucket,
                readsFrom: analyzers_bucket,
                ...graplProps,
            }
        );

        const graph_merger = new GraphMerger(this, 'graph-merger', {
            writesTo: analyzer_dispatch.bucket,
            ...graplProps,
        });

        new AnalyzerDeployer(
            this,
            'analyzer-deplyer',
            graplProps.prefix,
            graplProps.version,
            analyzer_request_bucket,
            engagement_creator.bucket,
            model_plugins_bucket,
            master_graph,
            grapl_vpc,
        );

        const node_identifier = new NodeIdentifier(this, 'node-identifier', {
            writesTo: graph_merger.bucket,
            ...graplProps,
        });

        new SysmonGraphGenerator(this, 'sysmon-subgraph-generator', {
            writesTo: node_identifier.bucket,
            ...graplProps,
        });

        new EngagementNotebook(this, 'engagements', {
            model_plugins_bucket,
            ...graplProps,
        });

        this.engagement_edge = new EngagementEdge(
            this,
            'EngagementEdge',
            graplProps
        );

        const ux_bucket = new s3.Bucket(this, 'EdgeBucket', {
            bucketName:
                graplProps.prefix.toLowerCase() + '-engagement-ux-bucket',
            publicReadAccess: true,
            websiteIndexDocument: 'index.html',
            removalPolicy: cdk.RemovalPolicy.DESTROY,
        });

        this.graphql_endpoint = new GraphQLEndpoint(
            this,
            'GraphqlEndpoint',
            graplProps,
            ux_bucket
        );
    }
}<|MERGE_RESOLUTION|>--- conflicted
+++ resolved
@@ -1,6 +1,6 @@
 import * as cdk from "@aws-cdk/core";
 import * as s3 from "@aws-cdk/aws-s3";
-import {BucketEncryption} from "@aws-cdk/aws-s3";
+import { BucketEncryption } from "@aws-cdk/aws-s3";
 import * as sns from "@aws-cdk/aws-sns";
 import * as ec2 from "@aws-cdk/aws-ec2";
 import * as lambda from "@aws-cdk/aws-lambda";
@@ -12,17 +12,7 @@
 import * as secretsmanager from '@aws-cdk/aws-secretsmanager';
 import * as route53 from '@aws-cdk/aws-route53';
 
-<<<<<<< HEAD
-import {Service} from "./service";
-import {UserAuthDb} from "./userauthdb";
-import {DGraphEcs} from "./dgraph";
-import {HistoryDb} from "./historydb";
-import {EventEmitter} from "./event_emitters";
-import {RedisCluster} from "./redis";
-import {EngagementEdge, EngagementNotebook} from "./engagement";
-import AnalyzerDeployer from "./analyzer_deployer"
-import {GraphQLEndpoint} from './graphql';
-=======
+import { AnalyzerDeployer } from "./analyzer_deployer"
 import { Service } from './service';
 import { UserAuthDb } from './userauthdb';
 import { HistoryDb } from './historydb';
@@ -32,9 +22,8 @@
 import { EngagementEdge } from './engagement';
 import { GraphQLEndpoint } from './graphql';
 import { Swarm } from './swarm';
->>>>>>> bff9ff56
-
-import {Watchful} from './vendor/cdk-watchful/lib';
+
+import { Watchful } from './vendor/cdk-watchful/lib';
 
 interface SysmonGraphGeneratorProps extends GraplServiceProps {
     writesTo: s3.IBucket;
