*.js
!jest.config.js
*.d.ts
node_modules

# This is generated from `edge_ux_pre_replace` at `deploy_all.sh` time.
edge_ux_post_replace/*
# This is the old name of `edge_ux_post_replace`; many developers' machines likely still have this
# artifact.
edge_ux_package/*

# CDK asset staging directory
.cdk.staging
cdk.out

# Parcel build directories
.cache
.build

# This file is produced upon running `deploy_all.sh` and is different per-deployment
cdk-output.json

# do not ignore our UX
<<<<<<< HEAD
!edge_ux/**/*.js
.deploy_test_env
=======
!edge_ux_pre_replace/**/*.js

# Doesn't appear to exist anymore
index.js
>>>>>>> 46124648
<|MERGE_RESOLUTION|>--- conflicted
+++ resolved
@@ -21,12 +21,9 @@
 cdk-output.json
 
 # do not ignore our UX
-<<<<<<< HEAD
 !edge_ux/**/*.js
 .deploy_test_env
-=======
 !edge_ux_pre_replace/**/*.js
 
 # Doesn't appear to exist anymore
-index.js
->>>>>>> 46124648
+index.js