--- conflicted
+++ resolved
@@ -1,19 +1,6 @@
 {
   "files": {
     "main.css": "/static/css/main.c328d195.chunk.css",
-<<<<<<< HEAD
-    "main.js": "/static/js/main.0d09cb62.chunk.js",
-    "main.js.map": "/static/js/main.0d09cb62.chunk.js.map",
-    "runtime-main.js": "/static/js/runtime-main.f4c0327b.js",
-    "runtime-main.js.map": "/static/js/runtime-main.f4c0327b.js.map",
-    "static/js/2.4f1b2296.chunk.js": "/static/js/2.4f1b2296.chunk.js",
-    "static/js/2.4f1b2296.chunk.js.map": "/static/js/2.4f1b2296.chunk.js.map",
-    "index.html": "/index.html",
-    "precache-manifest.17a963ae400cbfd24fd014ffe9b3f155.js": "/precache-manifest.17a963ae400cbfd24fd014ffe9b3f155.js",
-    "service-worker.js": "/service-worker.js",
-    "static/css/main.c328d195.chunk.css.map": "/static/css/main.c328d195.chunk.css.map",
-    "static/js/2.4f1b2296.chunk.js.LICENSE.txt": "/static/js/2.4f1b2296.chunk.js.LICENSE.txt",
-=======
     "main.js": "/static/js/main.a5c088dd.chunk.js",
     "main.js.map": "/static/js/main.a5c088dd.chunk.js.map",
     "runtime-main.js": "/static/js/runtime-main.f4c0327b.js",
@@ -25,19 +12,12 @@
     "service-worker.js": "/service-worker.js",
     "static/css/main.c328d195.chunk.css.map": "/static/css/main.c328d195.chunk.css.map",
     "static/js/2.f77020b0.chunk.js.LICENSE.txt": "/static/js/2.f77020b0.chunk.js.LICENSE.txt",
->>>>>>> 9f75cf73
     "static/media/LogIn.css": "/static/media/nodes.803a6c66.jpg"
   },
   "entrypoints": [
     "static/js/runtime-main.f4c0327b.js",
-<<<<<<< HEAD
-    "static/js/2.4f1b2296.chunk.js",
-    "static/css/main.c328d195.chunk.css",
-    "static/js/main.0d09cb62.chunk.js"
-=======
     "static/js/2.f77020b0.chunk.js",
     "static/css/main.c328d195.chunk.css",
     "static/js/main.a5c088dd.chunk.js"
->>>>>>> 9f75cf73
   ]
 }