--- conflicted
+++ resolved
@@ -15,16 +15,8 @@
     repeated string primary_key_properties = 1;
     // This is a special flag that specifies that this node's identity is dependent on a resolved asset identity
     bool primary_key_requires_asset_id = 2;
-<<<<<<< HEAD
-    // The beginning of this session, in milliseconds
-    uint64 create_time = 3;
-    // The last observed time, in milliseconds, of this entity
-    uint64 last_seen_time = 4;
-    // The end of this session, in milliseconds
-=======
     uint64 create_time = 3;
     uint64 last_seen_time = 4;
->>>>>>> 429e6c64
     uint64 terminate_time = 5;
 }
 
@@ -49,47 +41,6 @@
     }
 }
 
-<<<<<<< HEAD
-// Represents an unsigned integer that, when merged, will become the larger of the two properties
-message IncrementOnlyUintProp {
-    // The internal property, without its merge constraint
-    uint64 prop = 1;
-}
-
-// Represents an unsigned integer that, when merged, will remain the same
-message ImmutableUintProp {
-    // The internal property, without its merge constraint
-    uint64 prop = 1;
-}
-
-// Represents an unsigned integer that, when merged, will become the smaller of the two properties
-message DecrementOnlyUintProp {
-    // The internal property, without its merge constraint
-    uint64 prop = 1;
-}
-
-// Represents a signed integer that, when merged, will become the larger of the two properties
-message IncrementOnlyIntProp {
-    // The internal property, without its merge constraint
-    int64 prop = 1;
-}
-
-// Represents a signed integer that, when merged, will become the smaller of the two properties
-message DecrementOnlyIntProp {
-    // The internal property, without its merge constraint
-    int64 prop = 1;
-}
-
-// Represents a signed integer that, when merged, will remain the same
-message ImmutableIntProp {
-    // The internal property, without its merge constraint
-    int64 prop = 1;
-}
-
-// Represents a string that, when merged, will remain the same
-message ImmutableStrProp {
-    // The internal property, without its merge constraint
-=======
 
 
 message IncrementOnlyUintProp {
@@ -117,7 +68,6 @@
 }
 
 message ImmutableStrProp {
->>>>>>> 429e6c64
     string prop = 1;
 }
 
@@ -152,8 +102,6 @@
 // - we don't know which Process in the graph that is, but we have information about it; we can describe it.
 message NodeDescription {
     // The predicates for a given node, as they existed at that time
-<<<<<<< HEAD
-=======
     map<string, NodeProperty> properties = 1;
     // The node_key, though at this point it may not be a canonical identity
     string node_key = 2;
@@ -167,53 +115,11 @@
 // Identified nodes are similar to a 'NodeDescription', except that their node_key is
 // canonical.
 message IdentifiedNode {
->>>>>>> 429e6c64
     map<string, NodeProperty> properties = 1;
     // The node_key, though at this point it may not be a canonical identity
     string node_key = 2;
     // The type of the node, as a string
     string node_type = 3;
-<<<<<<< HEAD
-    // The strategy to use for identifying this node. While we currently can store multiple strategies,
-    // currently only strategy one is supported.
-    repeated IdStrategy id_strategy = 4;
-}
-
-// Identified nodes are similar to a 'NodeDescription', except that their node_key is
-// canonical.
-message IdentifiedNode {
-    // Represents the properties of a node
-    map<string, NodeProperty> properties = 1;
-    // The node_key, which is now resolved and canonical
-    string node_key = 2;
-    // The node type, as it exists in DGraph
-    string node_type = 3;
-}
-
-// A MergedNode represents a node that has already been merged into Grapl.
-message MergedNode {
-    // Represents the properties of a node
-    map<string, NodeProperty> properties = 1;
-    // The 'uid' represents the DGraph node uid
-    uint64 uid = 2;
-    // The node_key, which is now resolved and canonical
-    string node_key = 3;
-    // The node type, as it exists in DGraph
-    string node_type = 4;
-}
-
-// Represents a directed edge between two nodes. The node_key's may be canonical, or they may not be,
-// depending on the pipeline stage
-message Edge {
-    // The node_key associated with the 'source' of the edge
-    string from_node_key = 1;
-    // The node_key associated with the 'destination' of the edge
-    string to_node_key  = 2;
-    // The name of the edge
-    string edge_name = 3;
-}
-
-=======
 }
 
 // A MergedNode represents a node that has already been merged into Grapl.
@@ -236,7 +142,6 @@
     string edgeName = 3;
 }
 
->>>>>>> 429e6c64
 // Represents a directed edge between two nodes, where both nodes, and this edge, exist in the graph.
 message MergedEdge {
     // The uid associated with the 'source' of the edge
@@ -248,11 +153,7 @@
     // The node_key associated with the 'destination' of the edge
     string to_node_key = 4;
     // The name of the edge
-<<<<<<< HEAD
-    string edge_name = 5;
-=======
     string edgeName = 5;
->>>>>>> 429e6c64
 }
 
 // Represents multiple edges - mostly necessary because protobuf can't express a `map` of `repeated` values directly.
@@ -264,50 +165,26 @@
 // Represents multiple edges - mostly necessary because protobuf can't express a `map` of `repeated` values directly.
 // Every edge in the MergedEdgeList has been merged into the graph store.
 message MergedEdgeList {
-<<<<<<< HEAD
-    // The internal repeated edges
-=======
->>>>>>> 429e6c64
     repeated MergedEdge edges = 1;
 }
 
 // GraphDescription represents a graph of nodes that may or may not exist yet in the graph store.
 // These nodes may or may not have canonical identities.
 message GraphDescription {
-<<<<<<< HEAD
-    // The mapping of node_key to NodeDescription
     map <string, NodeDescription> nodes = 1;
-    // The mapping of node_key to the EdgeLists
-=======
-    map <string, NodeDescription> nodes = 1;
->>>>>>> 429e6c64
     map <string, EdgeList> edges = 2;
 }
 
 // GraphDescription represents a graph of nodes that may or may not exist yet in the graph store.
 // These nodes have canonical identities.
-<<<<<<< HEAD
-message IdentifiedGraph {
-    // The mapping of node_key to the IdentifiedNode
-    map <string, IdentifiedNode> nodes = 1;
-    // The mapping of node_key to the EdgeLists
-=======
 message IdentifiedGraph{
     map <string, IdentifiedNode> nodes = 1;
->>>>>>> 429e6c64
     map <string, EdgeList> edges = 2;
 }
 
 // GraphDescription represents a graph of nodes that exist in the graph store. These nodes
 // have canonical identities.
-<<<<<<< HEAD
-message MergedGraph {
-    // The mapping of node_key to the MergedNode
-    map <string, MergedNode> nodes = 1;
-    // The mapping of node_key to the EdgeLists
-=======
 message MergedGraph{
     map <string, MergedNode> nodes = 1;
->>>>>>> 429e6c64
     map <string, MergedEdgeList> edges = 2;
 }