--- conflicted
+++ resolved
@@ -30,11 +30,7 @@
 
 setup(
     name="grapl_analyzerlib",
-<<<<<<< HEAD
-    version="0.2.64",
-=======
     version=__version__,
->>>>>>> 6b9a2d99
     description="Library for Grapl Analyzers",
     long_description=README,
     url="https://github.com/insanitybit/grapl_analyzerlib/",
