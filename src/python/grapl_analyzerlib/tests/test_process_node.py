--- conflicted
+++ resolved
@@ -107,14 +107,7 @@
         created_proc = get_or_create_process(self, graph_client, process_props)
 
         create_edge(
-<<<<<<< HEAD
-            local_client, created_asset.uid, "asset_processes", created_proc.uid,
-=======
-            graph_client,
-            created_asset.uid,
-            "asset_processes",
-            created_proc.uid,
->>>>>>> 54145f61
+            graph_client, created_asset.uid, "asset_processes", created_proc.uid,
         )
         create_edge(graph_client, created_proc.uid, "process_asset", created_asset.uid)
         # Setup complete, do some queries
@@ -137,15 +130,7 @@
     def test_process_query_view_parity(self, process_props: ProcessProps):
         graph_client = GraphClient()
 
-<<<<<<< HEAD
-        created_proc = get_or_create_process(self, local_client, process_props,)
-=======
-        created_proc = get_or_create_process(
-            self,
-            graph_client,
-            process_props,
-        )
->>>>>>> 54145f61
+        created_proc = get_or_create_process(self, graph_client, process_props,)
 
         queried_proc = (
             ProcessQuery()
@@ -349,14 +334,7 @@
         )
 
         create_edge(
-<<<<<<< HEAD
-            local_client, parent_process_view.uid, "children", child_process_view.uid,
-=======
-            graph_client,
-            parent_process_view.uid,
-            "children",
-            child_process_view.uid,
->>>>>>> 54145f61
+            graph_client, parent_process_view.uid, "children", child_process_view.uid,
         )
 
         queried_process = (
@@ -422,14 +400,7 @@
         )
 
         create_edge(
-<<<<<<< HEAD
-            local_client, parent_process_view.uid, "bin_file", bin_file_view.uid,
-=======
-            graph_client,
-            parent_process_view.uid,
-            "bin_file",
-            bin_file_view.uid,
->>>>>>> 54145f61
+            graph_client, parent_process_view.uid, "bin_file", bin_file_view.uid,
         )
 
         queried_process = (
@@ -604,14 +575,7 @@
         )
 
         create_edge(
-<<<<<<< HEAD
-            local_client, parent_process_view.uid, "read_files", read_file_view.uid,
-=======
-            graph_client,
-            parent_process_view.uid,
-            "read_files",
-            read_file_view.uid,
->>>>>>> 54145f61
+            graph_client, parent_process_view.uid, "read_files", read_file_view.uid,
         )
 
         queried_process = (
@@ -673,14 +637,7 @@
         )
 
         create_edge(
-<<<<<<< HEAD
-            local_client, parent_process_view.uid, "wrote_files", wrote_file_view.uid,
-=======
-            graph_client,
-            parent_process_view.uid,
-            "wrote_files",
-            wrote_file_view.uid,
->>>>>>> 54145f61
+            graph_client, parent_process_view.uid, "wrote_files", wrote_file_view.uid,
         )
 
         queried_process = (
