from grapl_analyzerlib.grapl_client import GraphClient
from grapl_analyzerlib.prelude import (
    BaseView,
)
from grapl_graph_descriptions.graph_description_pb2 import MergedNode

<<<<<<< HEAD

def view_from_proto(graph_client: GraphClient, node: MergedNode) -> BaseView:
    return BaseView(
        node.uid,
        node.node_key,
        graph_client,
        node_types={node.node_type},
    )
=======
# Proto nodes don't contain a uid so we have to fetch them. It may make sense to store these uids
# alongside the proto in the future. This makes constructing from proto relatively expensive.
@retry()
def get_uid(client: GraphClient, node_key: str) -> int:
    with client.txn_context(read_only=True) as txn:
        query = """
            query res($a: string)
            {
              res(func: eq(node_key, $a), first: 1) @cascade
               {
                 uid,
               }
             }"""
        res = txn.query(query, variables={"$a": node_key})
        res = json.loads(res.json)

        if isinstance(res["res"], list):
            if res["res"]:
                return int(res["res"][0]["uid"], 16)
            else:
                raise Exception(f"get_uid failed for node_key: {node_key} {res}")
        else:
            return int(res["res"]["uid"], 16)
>>>>>>> d34c582d
<|MERGE_RESOLUTION|>--- conflicted
+++ resolved
@@ -2,9 +2,8 @@
 from grapl_analyzerlib.prelude import (
     BaseView,
 )
-from grapl_graph_descriptions.graph_description_pb2 import MergedNode
+from graplinc.grapl.api.graph.v1beta1.types_pb2 import MergedNode
 
-<<<<<<< HEAD
 
 def view_from_proto(graph_client: GraphClient, node: MergedNode) -> BaseView:
     return BaseView(
@@ -12,29 +11,4 @@
         node.node_key,
         graph_client,
         node_types={node.node_type},
-    )
-=======
-# Proto nodes don't contain a uid so we have to fetch them. It may make sense to store these uids
-# alongside the proto in the future. This makes constructing from proto relatively expensive.
-@retry()
-def get_uid(client: GraphClient, node_key: str) -> int:
-    with client.txn_context(read_only=True) as txn:
-        query = """
-            query res($a: string)
-            {
-              res(func: eq(node_key, $a), first: 1) @cascade
-               {
-                 uid,
-               }
-             }"""
-        res = txn.query(query, variables={"$a": node_key})
-        res = json.loads(res.json)
-
-        if isinstance(res["res"], list):
-            if res["res"]:
-                return int(res["res"][0]["uid"], 16)
-            else:
-                raise Exception(f"get_uid failed for node_key: {node_key} {res}")
-        else:
-            return int(res["res"]["uid"], 16)
->>>>>>> d34c582d
+    )