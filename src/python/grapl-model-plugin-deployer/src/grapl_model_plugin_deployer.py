from grapl_analyzerlib.schema import Schema

print("init")
import base64
import hmac
import inspect
import json
import logging
import os
import re
import sys
import traceback
from base64 import b64decode
from hashlib import sha1
from pathlib import Path
from typing import TypeVar, Dict, Union, List, Any

import boto3
import jwt
import pydgraph
from botocore.client import BaseClient
from chalice import Chalice, Response
from github import Github
from grapl_analyzerlib.node_types import (
    PropPrimitive,
    PropType,
    EdgeRelationship,
    EdgeT,
)
from grapl_analyzerlib.prelude import *

sys.path.append("/tmp/")

T = TypeVar("T")

IS_LOCAL = bool(os.environ.get("IS_LOCAL", False))

GRAPL_LOG_LEVEL = os.getenv("GRAPL_LOG_LEVEL")
LEVEL = "ERROR" if GRAPL_LOG_LEVEL is None else GRAPL_LOG_LEVEL
LOGGER = logging.getLogger(__name__)
LOGGER.setLevel(LEVEL)
LOGGER.addHandler(logging.StreamHandler(stream=sys.stdout))
LOGGER.info("Initializing Chalice server")

try:
    directory = Path("/tmp/model_plugins/")
    directory.mkdir(parents=True, exist_ok=True)
except Exception as e:
    LOGGER.error("Failed to create directory", e)

if IS_LOCAL:
    import time

    for i in range(0, 150):
        try:
            secretsmanager = boto3.client(
                "secretsmanager",
                region_name="us-east-1",
                aws_access_key_id="dummy_cred_aws_access_key_id",
                aws_secret_access_key="dummy_cred_aws_secret_access_key",
                endpoint_url="http://secretsmanager.us-east-1.amazonaws.com:4566",
            )

            JWT_SECRET = secretsmanager.get_secret_value(
                SecretId="JWT_SECRET_ID",
            )["SecretString"]
            break
        except Exception as e:
            LOGGER.debug(e)
            time.sleep(1)

    os.environ["BUCKET_PREFIX"] = "local-grapl"
else:
    JWT_SECRET_ID = os.environ["JWT_SECRET_ID"]

    client = boto3.client("secretsmanager")

    JWT_SECRET = client.get_secret_value(
        SecretId=JWT_SECRET_ID,
    )["SecretString"]

ORIGIN = os.environ["UX_BUCKET_URL"].lower()

ORIGIN_OVERRIDE = os.environ.get("ORIGIN_OVERRIDE", None)

LOGGER.debug("Origin: %s", ORIGIN)
app = Chalice(app_name="model-plugin-deployer")


def into_list(t: Union[T, List[T]]) -> List[T]:
    if isinstance(t, list):
        return t
    return [t]


def check_jwt(headers):
    encoded_jwt = None
    for cookie in headers.get("Cookie", "").split(";"):
        if "grapl_jwt=" in cookie:
            encoded_jwt = cookie.split("grapl_jwt=")[1].strip()

    if not encoded_jwt:
        return False

    try:
        jwt.decode(encoded_jwt, JWT_SECRET, algorithms=["HS256"])
        return True
    except Exception:
        LOGGER.error(traceback.format_exc())
        return False


def verify_payload(payload_body, key, signature):
    new_signature = "sha1=" + hmac.new(key, payload_body, sha1).hexdigest()
    return new_signature == signature


def set_schema(client: GraphClient, schema: str) -> None:
    op = pydgraph.Operation(schema=schema)
    client.alter(op)


def format_schemas(schema_defs: List["BaseSchema"]) -> str:
    schemas = "\n\n".join([schema.generate_schema() for schema in schema_defs])

    types = "\n\n".join([schema.generate_type() for schema in schema_defs])

    return "\n".join(
<<<<<<< HEAD
        ["  # Type Definitions", types, "\n  # Schema Definitions", schemas]
=======
        [
            "  # Type Definitions",
            types,
            "\n  # Schema Definitions",
            schemas,
        ]
>>>>>>> 222e5cfc
    )


def store_schema(dynamodb, schema: "Schema"):
    table = dynamodb.Table(os.environ["BUCKET_PREFIX"] + "-grapl_schema_table")
    for f_edge, (_, r_edge) in schema.get_edges().items():
        if not (f_edge and r_edge):
            continue
        table.put_item(Item={"f_edge": f_edge, "r_edge": r_edge})
        table.put_item(Item={"f_edge": r_edge, "r_edge": f_edge})


def provision_master_graph(
    master_graph_client: GraphClient, schemas: List["BaseSchema"]
) -> None:
    mg_schema_str = format_schemas(schemas)
    print(mg_schema_str)
    set_schema(master_graph_client, mg_schema_str)


def get_s3_client() -> Any:
    if IS_LOCAL:
        return boto3.client(
            "s3",
            endpoint_url="http://s3:9000",
            aws_access_key_id="minioadmin",
            aws_secret_access_key="minioadmin",
        )
    else:
        return boto3.client("s3")


def get_dynamodb_client() -> Any:
    if IS_LOCAL:
        return boto3.resource(
            "dynamodb",
            endpoint_url="http://dynamodb:8000",
            region_name="us-west-2",
            aws_access_key_id="dummy_cred_aws_access_key_id",
            aws_secret_access_key="dummy_cred_aws_secret_access_key",
        )
    else:
        return boto3.resource("dynamodb")


def git_walker(repo, directory, f):
    f(directory)
    for path in into_list(repo.get_contents(directory.path)):
        if path.path == directory.path:
            return
        inner_directories = into_list(repo.get_contents(path.path))
        for inner_directory in inner_directories:
            git_walker(repo, inner_directory, f)


def is_schema(schema_cls):
    try:
        schema_cls.self_type()
    except Exception as e:
        LOGGER.debug(f"no self_type {e}")
        return False
    return True


def get_schema_objects(meta_globals) -> "Dict[str, BaseSchema]":
    clsmembers = [(m, c) for m, c in meta_globals.items() if inspect.isclass(c)]
    print("clsmembers", clsmembers)

    return {an[0]: an[1]() for an in clsmembers if is_schema(an[1])}


def provision_schemas(master_graph_client, raw_schemas):
    # For every schema, exec the schema
    meta_globals = {}
    for raw_schema in raw_schemas:
        exec(raw_schema, meta_globals)

    # Now fetch the schemas back from memory
    schemas = list(get_schema_objects(meta_globals).values())
    print(f"Schemas: {schemas}")
    LOGGER.info(f"deploying schemas: {[s.self_type() for s in schemas]}")

    LOGGER.info("init_reverse")
    for schema in schemas:
        schema.init_reverse()

    LOGGER.info("Merge the schemas with what exists in the graph")
    for schema in schemas:
        extend_schema(master_graph_client, schema)

    LOGGER.info("Reprovision the graph")
    provision_master_graph(master_graph_client, schemas)

    dynamodb = get_dynamodb_client()
    for schema in schemas:
        store_schema(dynamodb, schema)


def query_dgraph_predicate(client: "GraphClient", predicate_name: str):
    query = f"""
        schema(pred: {predicate_name}) {{  }}
    """
    txn = client.txn(read_only=True)
    try:
        res = json.loads(txn.query(query).json)["schema"][0]
    finally:
        txn.discard()

    return res


def meta_into_edge(schema, predicate_meta):
    if predicate_meta.get("list"):
        return EdgeT(type(schema), BaseSchema, EdgeRelationship.OneToMany)
    else:
        return EdgeT(type(schema), BaseSchema, EdgeRelationship.OneToOne)


def meta_into_property(schema, predicate_meta):
    is_set = predicate_meta.get("list")
    type_name = predicate_meta["type"]
    primitive = None
    if type_name == "string":
        primitive = PropPrimitive.Str
    if type_name == "int":
        primitive = PropPrimitive.Int
    if type_name == "bool":
        primitive = PropPrimitive.Bool

    return PropType(primitive, is_set, index=predicate_meta.get("index", []))


def meta_into_predicate(schema, predicate_meta):
    try:
        if predicate_meta["type"] == "uid":
            return meta_into_edge(schema, predicate_meta)
        else:
            return meta_into_property(schema, predicate_meta)
    except Exception as e:
        LOGGER.error(f"Failed to convert meta to predicate: {predicate_meta} {e}")
        raise e


def query_dgraph_type(client: "GraphClient", type_name: str):
    query = f"""
        schema(type: {type_name}) {{ type }}
    """
    txn = client.txn(read_only=True)
    try:
        res = json.loads(txn.query(query).json)
    finally:
        txn.discard()

    if not res:
        return []
    if not res.get("types"):
        return []

    res = res["types"][0]["fields"]
    predicate_names = []
    for pred in res:
        predicate_names.append(pred["name"])

    predicate_metas = []
    for predicate_name in predicate_names:
        predicate_metas.append(query_dgraph_predicate(client, predicate_name))

    return predicate_metas


def extend_schema(graph_client: GraphClient, schema: "BaseSchema"):
    predicate_metas = query_dgraph_type(graph_client, schema.self_type())

    for predicate_meta in predicate_metas:
        predicate = meta_into_predicate(schema, predicate_meta)
        if isinstance(predicate, PropType):
            schema.add_property(predicate_meta["predicate"], predicate)
        else:
            schema.add_edge(predicate_meta["predicate"], predicate, "")


def upload_plugin(s3_client: BaseClient, key: str, contents: str) -> None:
    plugin_bucket = (os.environ["BUCKET_PREFIX"] + "-model-plugins-bucket").lower()

    plugin_parts = key.split("/")
    plugin_name = plugin_parts[0]
    plugin_key = "/".join(plugin_parts[1:])

    try:
        s3_client.put_object(
            Body=contents,
            Bucket=plugin_bucket,
            Key=plugin_name
            + "/"
            + base64.encodebytes((plugin_key.encode("utf8"))).decode(),
        )
    except Exception:
        LOGGER.error(f"Failed to put_object to s3 {key} {traceback.format_exc()}")


origin_re = re.compile(
    f'https://{os.environ["BUCKET_PREFIX"]}-engagement-ux-bucket.s3.[\w-]+.amazonaws.com',
    re.IGNORECASE,
)


def respond(err, res=None, headers=None):
    req_origin = app.current_request.headers.get("origin", "")

    LOGGER.info(f"responding to origin: {req_origin}")
    if not headers:
        headers = {}

    if IS_LOCAL:
        override = req_origin
        LOGGER.info(f"overriding origin with {override}")
    else:
        override = ORIGIN_OVERRIDE

    if origin_re.match(req_origin):
        LOGGER.info("Origin matched")
        allow_origin = req_origin
    else:
        LOGGER.info("Origin did not match")
        # allow_origin = override or ORIGIN
        allow_origin = req_origin

    return Response(
        body={"error": err} if err else json.dumps({"success": res}),
        status_code=400 if err else 200,
        headers={
            "Access-Control-Allow-Origin": allow_origin,
            "Access-Control-Allow-Credentials": "true",
            "Content-Type": "application/json",
            "Access-Control-Allow-Methods": "GET,POST,OPTIONS",
            "X-Requested-With": "*",
            "Access-Control-Allow-Headers": "Content-Type, Access-Control-Allow-Headers, Authorization, X-Requested-With",
            **headers,
        },
    )


def requires_auth(path):
    if not IS_LOCAL:
        path = "/{proxy+}" + path

    def route_wrapper(route_fn):
        @app.route(path, methods=["OPTIONS", "POST"])
        def inner_route():
            if app.current_request.method == "OPTIONS":
                return respond(None, {})

            if not check_jwt(app.current_request.headers):
                LOGGER.warning("not logged in")
                return respond("Must log in")
            try:
                return route_fn()
            except Exception as e:
                LOGGER.error(traceback.format_exc())
                return respond("Unexpected Error")

        return inner_route

    return route_wrapper


def no_auth(path):
    if not IS_LOCAL:
        path = "/{proxy+}" + path

    def route_wrapper(route_fn):
        @app.route(path, methods=["OPTIONS", "POST"])
        def inner_route():
            if app.current_request.method == "OPTIONS":
                return respond(None, {})
            try:
                return route_fn()
            except Exception:
                LOGGER.error(path + " failed " + traceback.format_exc())
                return respond("Unexpected Error")

        return inner_route

    return route_wrapper


def upload_plugins(s3_client, plugin_files: Dict[str, str]):
    plugin_files = {f: c for f, c in plugin_files.items() if not f.endswith(".pyc")}
    raw_schemas = [
        contents
        for path, contents in plugin_files.items()
        if path.endswith("schema.py") or path.endswith("schemas.py")
    ]

    py_files = {f: c for f, c in plugin_files.items() if f.endswith(".py")}

    for path, contents in py_files.items():
        directory = Path(os.path.join("/tmp/model_plugins/", os.path.dirname(path)))

        directory.mkdir(parents=True, exist_ok=True)
        with open(os.path.join("/tmp/model_plugins/", path), "w") as f:
            f.write(contents)

    provision_schemas(
        LocalMasterGraphClient() if IS_LOCAL else MasterGraphClient(),
        raw_schemas,
    )

    for path, file in plugin_files.items():
        upload_plugin(s3_client, path, file)


@no_auth("/gitWebhook")
def webhook():
    shared_secret = os.environ["GITHUB_SHARED_SECRET"]
    access_token = os.environ["GITHUB_ACCESS_TOKEN"]

    signature = app.current_request.headers["X-Hub-Signature"]

    assert verify_payload(
        app.current_request.body.encode("utf8"), shared_secret.encode(), signature
    )

    repo_name = app.current_request.json_body["repository"]["full_name"]
    if body["ref"] != "refs/heads/master":
        return

    g = Github(access_token)

    repo = g.get_repo(repo_name)

    plugin_folders = repo.get_contents("model_plugins")
    # Upload every single file and folder, within 'plugins', to Grapl

    plugin_paths = []
    for plugin_folder in plugin_folders:
        git_walker(repo, plugin_folder, lambda file: plugin_paths.append(file))

    plugin_files = {}
    for path in plugin_paths:
        if not path.content:
            continue

        file_contents = b64decode(path.content).decode()
        plugin_files[path.path] = file_contents

    upload_plugins(get_s3_client(), plugin_files)
    return respond(None, {})


# We expect a body of:
"""
"plugins": {
    "<plugin_path>": "<plugin_contents>",
}
"""


@requires_auth("/deploy")
def deploy():
    LOGGER.info("/deploy")
    request = app.current_request
    plugins = request.json_body.get("plugins", {})

    LOGGER.info(f"Deploying {request.json_body['plugins'].keys()}")
    upload_plugins(get_s3_client(), plugins)
    LOGGER.info("uploaded plugins")
    return respond(None, {"Success": True})


def get_plugin_list(s3: BaseClient):
    plugin_bucket = (os.environ["BUCKET_PREFIX"] + "-model-plugins-bucket").lower()

    list_response = s3.list_objects_v2(Bucket=plugin_bucket)

    if not list_response.get("Contents"):
        return []

    plugin_names = set()
    for response in list_response["Contents"]:
        key = response["Key"]
        plugin_name = key.split("/")[0]
        plugin_names.add(plugin_name)
    return [plugin_name for plugin_name in plugin_names if plugin_name != "__init__.py"]


@requires_auth("/listModelPlugins")
def list_model_plugins():
    LOGGER.info("/listModelPlugins")
    try:
        plugin_names = get_plugin_list(get_s3_client())
    except Exception as e:
        LOGGER.error("failed with %s", traceback.format_exc())
        return respond({"Failed": "Failed"})

    LOGGER.info("plugin_names: %s", plugin_names)
    return respond(None, {"plugin_list": plugin_names})


def delete_plugin(s3_client, plugin_name):
    plugin_bucket = (os.environ["BUCKET_PREFIX"] + "-model-plugins-bucket").lower()

    list_response = s3_client.list_objects_v2(
        Bucket=plugin_bucket,
        Prefix=plugin_name,
    )

    if not list_response.get("Contents"):
        return []

    plugin_names = set()
    for response in list_response["Contents"]:
        s3_client.delete_object(Bucket=plugin_bucket, Key=response["Key"])


@requires_auth("/deleteModelPlugin")
def delete_model_plugin():
    try:
        LOGGER.info("/deleteModelPlugin")
        request = app.current_request
        plugins_to_delete = request.json_body.get("plugins_to_delete", [])

        s3_client = get_s3_client()
        for plugin_name in plugins_to_delete:
            delete_plugin(s3_client, plugin_name)
    except Exception as e:
        LOGGER.error(traceback.format_exc())
        return respond("deleteModelPlugin: Server Error")

    return respond(None, {"Success": "Deleted plugins"})


@app.route("/{proxy+}", methods=["OPTIONS", "POST"])
def nop_route():
    print("nop_route")
    LOGGER.info("routing: " + app.current_request.context["path"])

    try:
        path = app.current_request.context["path"]
        if path == "/prod/gitWebhook":
            return webhook()
        if path == "/prod/deploy":
            return deploy()
        if path == "/prod/listModelPlugins":
            return list_model_plugins()
        if path == "/prod/deleteModelPlugin":
            return delete_model_plugin()

        return respond("InvalidPath")
    except Exception:
        LOGGER.error(traceback.format_exc())
        return respond("Route Server Error")


from grapl_analyzerlib.prelude import *<|MERGE_RESOLUTION|>--- conflicted
+++ resolved
@@ -126,16 +126,7 @@
     types = "\n\n".join([schema.generate_type() for schema in schema_defs])
 
     return "\n".join(
-<<<<<<< HEAD
         ["  # Type Definitions", types, "\n  # Schema Definitions", schemas]
-=======
-        [
-            "  # Type Definitions",
-            types,
-            "\n  # Schema Definitions",
-            schemas,
-        ]
->>>>>>> 222e5cfc
     )
 
 
