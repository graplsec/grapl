--- conflicted
+++ resolved
@@ -524,18 +524,13 @@
     return respond(None, {"Success": "Deleted plugins"})
 
 
-<<<<<<< HEAD
-@app.route("/prod/modelPluginDeployer/{proxy+}", methods=["OPTIONS", "POST"])
-=======
 @app.route("/prod/modelPluginDeployer/{proxy+}", methods=["OPTIONS", "PUT", "POST"])
->>>>>>> a00a9e47
 def prod_nop_route():
     LOGGER.info("prod_nop_route: " + app.current_request.context["path"])
 
     if app.current_request.method == "OPTIONS":
         return respond(None, {})
 
-<<<<<<< HEAD
     try:
         path = app.current_request.context["path"]
         if path == "/prod/modelPluginDeployer/gitWebhook":
@@ -553,7 +548,12 @@
         return respond("Route Server Error")
 
 @app.route("/modelPluginDeployer/{proxy+}", methods=["OPTIONS", "POST"])
-=======
+def nop_route():
+    LOGGER.info("nop_route: " + app.current_request.context["path"])
+
+    if app.current_request.method == "OPTIONS":
+        return respond(None, {})
+
     path = app.current_request.context["path"]
     path_to_handler = {
         "/prod/modelPluginDeployer/deploy": deploy,
@@ -567,28 +567,4 @@
     if handler:
         return handler()
 
-    return respond(err=f"Invalid path: {path}", status_code=HTTPStatus.NOT_FOUND)
-
-
-@app.route("/modelPluginDeployer/{proxy+}", methods=["OPTIONS", "GET", "POST"])
->>>>>>> a00a9e47
-def nop_route():
-    LOGGER.info("nop_route: " + app.current_request.context["path"])
-
-    if app.current_request.method == "OPTIONS":
-        return respond(None, {})
-
-    path = app.current_request.context["path"]
-    path_to_handler = {
-        "/prod/modelPluginDeployer/deploy": deploy,
-        "/prod/modelPluginDeployer/listModelPlugins": list_model_plugins,
-        "/prod/modelPluginDeployer/deleteModelPlugin": delete_model_plugin,
-        "/modelPluginDeployer/deploy": deploy,
-        "/modelPluginDeployer/listModelPlugins": list_model_plugins,
-        "/modelPluginDeployer/deleteModelPlugin": delete_model_plugin,
-    }
-    handler = path_to_handler.get(path, None)
-    if handler:
-        return handler()
-
     return respond(err=f"Invalid path: {path}", status_code=HTTPStatus.NOT_FOUND)