--- conflicted
+++ resolved
@@ -4,7 +4,6 @@
 import unittest
 import uuid
 
-<<<<<<< HEAD
 import boto3
 import botocore
 import pytest
@@ -20,25 +19,13 @@
     ANALYZERS_TABLE,
     DYNAMODB_CLIENT,
     app,
-=======
-import hypothesis.strategies as st
-import pytest
-from analyzer_deployer.app import (
->>>>>>> 1ae4085a
     Analyzer,
     AnalyzerConfig,
     AnalyzerDeployment,
     DynamoWrapper,
     CreateAnalyzerResponse,
-<<<<<<< HEAD
     ListAnalyzersResponse,
     ListAnalyzerDeploymentsResponse,
-=======
-    PortConfig,
-    SecretConfig,
-    TableConfig,
-    app,
->>>>>>> 1ae4085a
 )
 from chalice.test import Client
 from hypothesis import given
@@ -87,7 +74,7 @@
 
 
 # Test that our schema hasn't drifted from the one defined in the
-# etc/local_dynamo/provision_local_dynamodb.py script. If this test
+# etc/local_dynamo/provision_local_identity_table.py script. If this test
 # fails, update the KEY_SCHEMA and ATTRIBUTE_DEFINITIONS above to
 # match.
 class TestAnalyzersTableSchemaDrift(unittest.TestCase):
@@ -125,15 +112,11 @@
 def _secret_configs():
     return st.builds(
         SecretConfig,
-<<<<<<< HEAD
         **{
             "SecretId": st.text(),
             "VersionId": st.text() | st.none(),
             "VersionStage": st.text() | st.none(),
         },
-=======
-        **{"SecretId": st.text(), "VersionId": st.text(), "VersionStage": st.text()},
->>>>>>> 1ae4085a
     )
 
 
@@ -145,11 +128,7 @@
             | st.none(),
             "requires_dynamodb": st.lists(_table_configs(), min_size=1) | st.none(),
             "requires_graph": st.booleans(),
-<<<<<<< HEAD
             "requires_secrets": st.lists(_secret_configs(), min_size=1) | st.none(),
-=======
-            "requires_secrets": st.lists(_secret_configs()),
->>>>>>> 1ae4085a
         },
     )
 
@@ -162,7 +141,6 @@
             "analyzer_version": st.integers(),
             "s3_key": st.text(),
             "currently_deployed": st.booleans(),
-<<<<<<< HEAD
             "last_deployed_time": st.integers() | st.none(),
             "analyzer_configuration": _analyzer_configs() | st.none(),
         },
@@ -189,10 +167,6 @@
             "sort_key": st.text(),
             "analyzer": _analyzers() | st.none(),
             "analyzer_deployment": _analyzer_deployments() | st.none(),
-=======
-            "last_deployed_time": st.integers(),
-            "analyzer_configuration": _analyzer_configs(),
->>>>>>> 1ae4085a
         },
     )
 
@@ -205,7 +179,6 @@
             "analyzer_version": st.integers(),
             "s3_key": st.text(),
         },
-<<<<<<< HEAD
     )
 
 
@@ -228,8 +201,6 @@
             "next_page": st.builds(str, st.uuids(version=4)) | st.none(),
             "analyzer_deployments": st.lists(_analyzer_deployments()),
         },
-=======
->>>>>>> 1ae4085a
     )
 
 
@@ -481,27 +452,33 @@
 
             list_response_1: HTTPResponse = client.http.get("api/1/analyzers?limit=2")
             self.assertEqual(list_response_1.status_code, 200)
-            list_analyzer_deployments_response_1 = ListAnalyzerDeploymentsResponse.from_json(
-                list_response_1.json_body
+            list_analyzer_deployments_response_1 = (
+                ListAnalyzerDeploymentsResponse.from_json(list_response_1.json_body)
             )
             self.assertEqual(list_analyzer_deployments_response_1.limit, 2)
             self.assertEqual(len(list_analyzer_deployments_response_1.analyzers), 2)
             self.assertIsNotNone(list_analyzer_deployments_response_1.next_page)
             self.assertListEqual(
-                [d.analyzer_version for d in list_analyzer_deployments_response_1.analyzer_deployments],
+                [
+                    d.analyzer_version
+                    for d in list_analyzer_deployments_response_1.analyzer_deployments
+                ],
                 analyzer_versions[0:2],
             )
 
             list_response_2: HTTPResponse = client.http.get("api/1/analyzers?limit=2")
             self.assertEqual(list_response_2.status_code, 200)
-            list_analyzer_deployments_response_2 = ListAnalyzerDeploymentsResponse.from_json(
-                list_response_2.json_body
+            list_analyzer_deployments_response_2 = (
+                ListAnalyzerDeploymentsResponse.from_json(list_response_2.json_body)
             )
             self.assertEqual(list_analyzer_deployments_response_2.limit, 2)
             self.assertEqual(len(list_analyzer_deployments_response_2.analyzers), 1)
             self.assertIsNone(list_analyzer_deployments_response_2.next_page)
             self.assertListEqual(
-                [d.analyzer_version for d in list_analyzer_deployments_response_2.analyzer_deployments],
+                [
+                    d.analyzer_version
+                    for d in list_analyzer_deployments_response_2.analyzer_deployments
+                ],
                 analyzer_versions[0:2],
             )
 
@@ -522,7 +499,10 @@
             )
             self.assertEqual(get_response_1.status_code, 200)
             get_analyzer_response_1 = Analyzer.from_json(get_response_1.json_body)
-            self.assertEqual(get_analyzer_response_1.analyzer_id, create_analyzer_response.analyzer_id)
+            self.assertEqual(
+                get_analyzer_response_1.analyzer_id,
+                create_analyzer_response.analyzer_id,
+            )
             self.assertTrue(get_analyzer_response_1.analyzer_active)
 
             deactivate_response = client.http.delete(
@@ -535,7 +515,10 @@
             )
             self.assertEqual(get_response_2.status_code, 200)
             get_analyzer_response_2 = Analyzer.from_json(get_response_2.json_body)
-            self.assertEqual(get_analyzer_response_2.analyzer_id, create_analyzer_response.analyzer_id)
+            self.assertEqual(
+                get_analyzer_response_2.analyzer_id,
+                create_analyzer_response.analyzer_id,
+            )
             self.assertFalse(get_analyzer_response_2.analyzer_active)
 
     @pytest.mark.forked
@@ -564,7 +547,10 @@
             )
             self.assertEqual(get_response_1.status_code, 200)
             get_analyzer_response_1 = Analyzer.from_json(get_response_1.json_body)
-            self.assertEqual(get_analyzer_response_1.analyzer_id, create_analyzer_response.analyzer_id)
+            self.assertEqual(
+                get_analyzer_response_1.analyzer_id,
+                create_analyzer_response.analyzer_id,
+            )
             self.assertTrue(get_analyzer_response_1.analyzer_active)
 
             deactivate_response = client.http.delete(
@@ -577,5 +563,8 @@
             )
             self.assertEqual(get_response_2.status_code, 200)
             get_analyzer_response_2 = Analyzer.from_json(get_response_2.json_body)
-            self.assertEqual(get_analyzer_response_2.analyzer_id, create_analyzer_response.analyzer_id)
+            self.assertEqual(
+                get_analyzer_response_2.analyzer_id,
+                create_analyzer_response.analyzer_id,
+            )
             self.assertFalse(get_analyzer_response_2.analyzer_active)