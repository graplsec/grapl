--- conflicted
+++ resolved
@@ -4,16 +4,10 @@
 COPY --chown=grapl . analyzer_executor
 COPY --from=grapl/grapl-analyzerlib-python-build /home/grapl/venv venv
 RUN /bin/bash -c "source venv/bin/activate && cd analyzer_executor && pip install ."
-<<<<<<< HEAD
 RUN /bin/bash -c "source venv/bin/activate && py.test -n auto -m 'not integration_test'"
-RUN zip --quiet -9r lambda.zip venv/lib/python3.7/site-packages/
-RUN zip -g lambda.zip analyzer_executor/src/analyzer-executor.py
-RUN mkdir -p dist/analyzer-executor && cp lambda.zip dist/analyzer-executor/lambda.zip
-=======
 RUN cd venv/lib/python3.7/site-packages/ && zip --quiet -9r ~/lambda.zip ./
 RUN cd analyzer_executor/src/ && zip -g ~/lambda.zip ./analyzer-executor.py
 RUN mkdir -p dist/analyzer-executor && cp ~/lambda.zip dist/analyzer-executor/lambda.zip
->>>>>>> ab460efe
 
 FROM grapl/grapl-python-deploy AS grapl-analyzer-executor
 USER grapl
