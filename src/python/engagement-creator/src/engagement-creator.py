import json
import logging
import os
import sys
import time
import traceback
from collections import defaultdict
from typing import Any, Dict, Iterator, Tuple, Sequence, Optional, cast

import boto3  # type: ignore
import botocore.exceptions  # type: ignore
from mypy_boto3_s3 import S3ServiceResource
from mypy_boto3_sqs import SQSClient

<<<<<<< HEAD
import boto3
import botocore.exceptions
from grapl_analyzerlib.prelude import BaseView, LensView, RiskView
from pydgraph import DgraphClient, DgraphClientStub
=======
from grapl_analyzerlib.nodes.lens_node import LensView
from grapl_analyzerlib.prelude import NodeView
from pydgraph import DgraphClient, DgraphClientStub  # type: ignore
>>>>>>> 222e5cfc

IS_LOCAL = bool(os.environ.get("IS_LOCAL", False))

GRAPL_LOG_LEVEL = os.getenv("GRAPL_LOG_LEVEL")
LEVEL = "ERROR" if GRAPL_LOG_LEVEL is None else GRAPL_LOG_LEVEL
LOGGER = logging.getLogger(__name__)
LOGGER.setLevel(LEVEL)
LOGGER.addHandler(logging.StreamHandler(stream=sys.stdout))

"""
https://docs.aws.amazon.com/AmazonS3/latest/dev/notification-content-structure.html
"""
S3Event = Dict[str, Any]

EventWithReceiptHandle = Tuple[S3Event, str]


<<<<<<< HEAD
def parse_s3_event(s3, event) -> str:
=======
def parse_s3_event(s3: S3ServiceResource, event) -> bytes:
    # Retrieve body of sns message
    # Decode json body of sns message
>>>>>>> 222e5cfc
    LOGGER.debug("event is {}".format(event))

    bucket = event["s3"]["bucket"]["name"]
    key = event["s3"]["object"]["key"]
    return download_s3_file(s3, bucket, key)


def download_s3_file(s3: S3ServiceResource, bucket: str, key: str) -> bytes:
    key = key.replace("%3D", "=")
    LOGGER.info("Downloading s3 file from: {} {}".format(bucket, key))
    obj = s3.Object(bucket, key)
    return obj.get()["Body"].read()


def create_edge(
    client: DgraphClient, from_uid: str, edge_name: str, to_uid: str
) -> None:
    if edge_name[0] == "~":
        mut = {"uid": to_uid, edge_name[1:]: {"uid": from_uid}}

    else:
        mut = {"uid": from_uid, edge_name: {"uid": to_uid}}

    txn = client.txn(read_only=False)
    try:
        res = txn.mutate(set_obj=mut, commit_now=True)
        LOGGER.debug("edge mutation result is: {}".format(res))
    finally:
        txn.discard()


def attach_risk(
    client: DgraphClient,
    node_key: str,
    node_uid: str,
    analyzer_name: str,
    risk_score: int,
) -> None:

    risk_node = {
        "node_key": node_key + analyzer_name,
        "analyzer_name": analyzer_name,
        "risk_score": risk_score,
        "dgraph.type": "Risk",
    }

    risk_node_uid = upsert(client, risk_node)

    create_edge(client, node_uid, "risks", risk_node_uid)
    create_edge(client, risk_node_uid, "risky_nodes", node_uid)


def recalculate_score(lens: LensView) -> int:
    scope = lens.get_scope()
    key_to_analyzers = defaultdict(set)
    node_risk_scores = defaultdict(int)
    total_risk_score = 0
    for node in scope:
        node_risks = node.get_risks()
        risks_by_analyzer = {}
        for risk in node_risks:
            risk_score = risk.get_risk_score()
            analyzer_name = risk.get_analyzer_name()
            print(node.node_key, analyzer_name, risk_score)
            risks_by_analyzer[analyzer_name] = risk_score
            key_to_analyzers[node.node_key].add(analyzer_name)
        node_risk_scores[node.node_key] = sum(
            [a for a in risks_by_analyzer.values() if a]
        )
        total_risk_score += sum([a for a in risks_by_analyzer.values() if a])

<<<<<<< HEAD
    # Bonus is calculated by finding nodes with multiple analyzers
    for key, analyzers in key_to_analyzers.items():
        if len(analyzers) <= 1:
            continue
        overlapping_analyzer_count = len(analyzers)
        bonus = node_risk_scores[key] * 2 * (overlapping_analyzer_count / 100)
        total_risk_score += bonus
    return total_risk_score
=======

def recalculate_score(client: DgraphClient, lens: LensView) -> int:
    query = """
        query q0($a: string)
        {
          q0(func: eq(lens, $a), first: 1) @cascade
          {
            uid,
            scope {
                node_key,
                risks {
                    analyzer_name,
                    risk_score
                }
            }
          }
        }
        """

    variables = {
        "$a": lens.lens,
    }
    txn = client.txn(read_only=False)
    risk_score = 0.0
    try:
        res = json.loads(txn.query(query, variables=variables).json)["q0"]

        redundant_risks = set()
        risk_map = defaultdict(list)
        if not res:
            LOGGER.warning("Received an empty response for risk query")
            return 0
        for root_node in res[0]["scope"]:
            for risk in root_node["risks"]:
                if risk["analyzer_name"] in redundant_risks:
                    continue
                redundant_risks.add(risk["analyzer_name"])
                risk_map[risk["analyzer_name"]].append(risk)

        for risks in risk_map.values():
            node_risk = 0.0
            for risk in risks:
                node_risk += risk["risk_score"]
            risk_multiplier = 0.10 * ((len(risks) or 1) - 1)
            node_risk = node_risk + (node_risk * risk_multiplier)
            risk_score += node_risk

        # During calculation, we think of the risk/node score as an int, but we store it as a truncated int.
        stored_risk_score = int(risk_score)
        set_score(client, lens.uid, stored_risk_score, txn=txn)
    finally:
        txn.discard()

    return stored_risk_score
>>>>>>> 222e5cfc


def set_score(client: DgraphClient, uid: str, new_score: int, txn=None) -> None:
    if not txn:
        txn = client.txn(read_only=False)

    try:
        mutation = {"uid": uid, "score": new_score}

        txn.mutate(set_obj=mutation, commit_now=True)
    finally:
        txn.discard()


def set_property(client: DgraphClient, uid: str, prop_name: str, prop_value):
    LOGGER.debug(f"Setting property {prop_name} as {prop_value} for {uid}")
    txn = client.txn(read_only=False)

    try:
        mutation = {"uid": uid, prop_name: prop_value}

        txn.mutate(set_obj=mutation, commit_now=True)
    finally:
        txn.discard()


def _upsert(client: DgraphClient, node_dict: Dict[str, Any]) -> str:
    node_dict["uid"] = "_:blank-0"
    node_key = node_dict["node_key"]
    query = f"""
        {{
            q0(func: eq(node_key, "{node_key}"), first: 1) {{
                    uid,
                    dgraph.type
                    expand(_all_)
            }}
        }}
        """
    txn = client.txn(read_only=False)

    try:
        res = json.loads(txn.query(query).json)["q0"]
        new_uid = None
        if res:
            node_dict["uid"] = res[0]["uid"]
            new_uid = res[0]["uid"]

        mutation = node_dict

<<<<<<< HEAD
        m_res = txn.mutate(set_obj=mutation, commit_now=True)
        uids = m_res.uids

        if new_uid is None:
            new_uid = uids["blank-0"]
        return str(new_uid)
=======
        mut_res = txn.mutate(set_obj=mutation, commit_now=True)
        new_uid = node_dict.get("uid") or mut_res.uids["blank-0"]
        return cast(str, new_uid)
>>>>>>> 222e5cfc

    finally:
        txn.discard()


<<<<<<< HEAD
def upsert(
    client: DgraphClient,
    type_name: str,
    view_type: "Type[Viewable]",
    node_key: str,
    node_props: Dict[str, Any],
) -> "Viewable":
    node_props["node_key"] = node_key
    node_props["dgraph.type"] = list({type_name, "Base", "Entity"})
    uid = _upsert(client, node_props)
    # print(f'uid: {uid}')
    node_props["uid"] = uid
    # print(node_props['node_key'])
    return view_type.from_dict(node_props, client)


def get_s3_client():
=======
def get_s3_client() -> S3ServiceResource:
>>>>>>> 222e5cfc
    if IS_LOCAL:
        return cast(
            S3ServiceResource,
            boto3.resource(
                "s3",
                endpoint_url="http://s3:9000",
                aws_access_key_id="minioadmin",
                aws_secret_access_key="minioadmin",
            ),
        )
    else:
        return cast(S3ServiceResource, boto3.resource("s3"))


def mg_alphas() -> Iterator[Tuple[str, int]]:
    mg_alphas = os.environ["MG_ALPHAS"].split(",")
    for mg_alpha in mg_alphas:
        host, port = mg_alpha.split(":")
        yield host, int(port)


def nodes_to_attach_risk_to(
    nodes: Sequence[NodeView],
    risky_node_keys: Optional[Sequence[str]],
) -> Sequence[NodeView]:
    """
    a None risky_node_keys means 'mark all as risky'
    a [] risky_node_keys means 'mark none as risky'.
    """
    if risky_node_keys is None:
        return nodes
    risky_node_keys_set = frozenset(risky_node_keys)
    return [node for node in nodes if node.node_key in risky_node_keys_set]


def lambda_handler(s3_event: S3Event, context: Any) -> None:
    mg_client_stubs = (DgraphClientStub(f"{host}:{port}") for host, port in mg_alphas())
    mg_client = DgraphClient(*mg_client_stubs)

    s3 = get_s3_client()
    for event in s3_event["Records"]:
        if not IS_LOCAL:
            event = json.loads(event["body"])["Records"][0]

        data = parse_s3_event(s3, event)
        incident_graph = json.loads(data)

        """
        The `incident_graph` dict is emitted from analyzer-executor.py#emit_event
        """
        analyzer_name = incident_graph["analyzer_name"]
        nodes_raw: Dict[str, Any] = incident_graph[
            "nodes"
        ]  # same type as `.to_adjacency_list()["nodes"]`
        edges = incident_graph["edges"]
        risk_score = incident_graph["risk_score"]
        lens_dict = incident_graph["lenses"]
        risky_node_keys = incident_graph["risky_node_keys"]

        LOGGER.debug(
            f"AnalyzerName {analyzer_name}, nodes: {nodes_raw} edges: {type(edges)} {edges}"
        )

        nodes = [
<<<<<<< HEAD
            BaseView.from_node_key(mg_client, n["node_key"]) for n in nodes.values()
=======
            NodeView.from_node_key(mg_client, n["node_key"]) for n in nodes_raw.values()
>>>>>>> 222e5cfc
        ]

        uid_map = {node.node_key: node.uid for node in nodes}

        lenses = {}  # type: Dict[str, LensView]
        for node in nodes:
            LOGGER.debug(f"Copying node: {node}")

            for lens_type, lens_name in lens_dict:
                LOGGER.debug(f"Getting lens for: {lens_type} {lens_name}")
                lens_id = lens_name + lens_type
                lens: LensView = lenses.get(lens_name) or LensView.get_or_create(
                    mg_client, lens_name, lens_type
                )
                lenses[lens_id] = lens

                # Attach to scope
                create_edge(mg_client, lens.uid, "scope", node.uid)

                # If a node shows up in a lens all of its connected nodes should also show up in that lens
                for edge_list in edges.values():
                    for edge in edge_list:
                        from_uid = uid_map[edge["from"]]
                        to_uid = uid_map[edge["to"]]
                        create_edge(mg_client, lens.uid, "scope", from_uid)
                        create_edge(mg_client, lens.uid, "scope", to_uid)

<<<<<<< HEAD
        risk = upsert(
            mg_client,
            "Risk",
            RiskView,
            analyzer_name,
            {"analyzer_name": analyzer_name, "risk_score": risk_score,},
        )

        for node in nodes:
            create_edge(mg_client, node.uid, "risks", risk.uid)
            create_edge(mg_client, risk.uid, "risky_nodes", node.uid)
=======
        risky_nodes = nodes_to_attach_risk_to(nodes, risky_node_keys)
        for node in risky_nodes:
            attach_risk(
                mg_client, node.node.node_key, node.uid, analyzer_name, risk_score
            )
>>>>>>> 222e5cfc

        for edge_list in edges.values():
            for edge in edge_list:
                from_uid = uid_map[edge["from"]]
                edge_name = edge["edge_name"]
                to_uid = uid_map[edge["to"]]

                create_edge(mg_client, from_uid, edge_name, to_uid)

        for lens in lenses.values():
            recalculate_score(lens)


def main():
    sqs: SQSClient = boto3.client(
        "sqs",
        region_name="us-east-1",
        endpoint_url="http://sqs.us-east-1.amazonaws.com:9324",
        aws_access_key_id="dummy_cred_aws_access_key_id",
        aws_secret_access_key="dummy_cred_aws_secret_access_key",
    )

    alive = False
    while not alive:
        try:
            if "QueueUrls" not in sqs.list_queues(
                QueueNamePrefix="grapl-engagement-creator-queue"
            ):
                LOGGER.info("Waiting for grapl-engagement-creator-queue to be created")
                time.sleep(2)
                continue
        except (
            botocore.exceptions.BotoCoreError,
            botocore.exceptions.ClientError,
            botocore.parsers.ResponseParserError,
        ):
            LOGGER.info("Waiting for SQS to become available")
            time.sleep(2)
            continue
        alive = True

    while True:
        try:
            res = sqs.receive_message(
                QueueUrl="http://sqs.us-east-1.amazonaws.com:9324/queue/grapl-engagement-creator-queue",
                WaitTimeSeconds=10,
                MaxNumberOfMessages=10,
            )

            messages = res.get("Messages", [])
            if not messages:
                LOGGER.warning("queue was empty")

            s3_events: Sequence[EventWithReceiptHandle] = [
                (json.loads(msg["Body"]), msg["ReceiptHandle"]) for msg in messages
            ]
            for s3_event, receipt_handle in s3_events:
                lambda_handler(s3_event, {})

                sqs.delete_message(
                    QueueUrl="http://sqs.us-east-1.amazonaws.com:9324/queue/grapl-engagement-creator-queue",
                    ReceiptHandle=receipt_handle,
                )

        except Exception as e:
            LOGGER.error(f"mainloop exception {e}")
            LOGGER.error(traceback.print_exc())
            time.sleep(2)


"""
main does not run in prod, the entrypoint is 'lambda_handler' in production.
"""
if __name__ == "__main__" and IS_LOCAL:
    main()<|MERGE_RESOLUTION|>--- conflicted
+++ resolved
@@ -12,16 +12,13 @@
 from mypy_boto3_s3 import S3ServiceResource
 from mypy_boto3_sqs import SQSClient
 
-<<<<<<< HEAD
 import boto3
 import botocore.exceptions
 from grapl_analyzerlib.prelude import BaseView, LensView, RiskView
 from pydgraph import DgraphClient, DgraphClientStub
-=======
 from grapl_analyzerlib.nodes.lens_node import LensView
 from grapl_analyzerlib.prelude import NodeView
 from pydgraph import DgraphClient, DgraphClientStub  # type: ignore
->>>>>>> 222e5cfc
 
 IS_LOCAL = bool(os.environ.get("IS_LOCAL", False))
 
@@ -39,13 +36,9 @@
 EventWithReceiptHandle = Tuple[S3Event, str]
 
 
-<<<<<<< HEAD
-def parse_s3_event(s3, event) -> str:
-=======
 def parse_s3_event(s3: S3ServiceResource, event) -> bytes:
     # Retrieve body of sns message
     # Decode json body of sns message
->>>>>>> 222e5cfc
     LOGGER.debug("event is {}".format(event))
 
     bucket = event["s3"]["bucket"]["name"]
@@ -117,7 +110,6 @@
         )
         total_risk_score += sum([a for a in risks_by_analyzer.values() if a])
 
-<<<<<<< HEAD
     # Bonus is calculated by finding nodes with multiple analyzers
     for key, analyzers in key_to_analyzers.items():
         if len(analyzers) <= 1:
@@ -126,62 +118,6 @@
         bonus = node_risk_scores[key] * 2 * (overlapping_analyzer_count / 100)
         total_risk_score += bonus
     return total_risk_score
-=======
-
-def recalculate_score(client: DgraphClient, lens: LensView) -> int:
-    query = """
-        query q0($a: string)
-        {
-          q0(func: eq(lens, $a), first: 1) @cascade
-          {
-            uid,
-            scope {
-                node_key,
-                risks {
-                    analyzer_name,
-                    risk_score
-                }
-            }
-          }
-        }
-        """
-
-    variables = {
-        "$a": lens.lens,
-    }
-    txn = client.txn(read_only=False)
-    risk_score = 0.0
-    try:
-        res = json.loads(txn.query(query, variables=variables).json)["q0"]
-
-        redundant_risks = set()
-        risk_map = defaultdict(list)
-        if not res:
-            LOGGER.warning("Received an empty response for risk query")
-            return 0
-        for root_node in res[0]["scope"]:
-            for risk in root_node["risks"]:
-                if risk["analyzer_name"] in redundant_risks:
-                    continue
-                redundant_risks.add(risk["analyzer_name"])
-                risk_map[risk["analyzer_name"]].append(risk)
-
-        for risks in risk_map.values():
-            node_risk = 0.0
-            for risk in risks:
-                node_risk += risk["risk_score"]
-            risk_multiplier = 0.10 * ((len(risks) or 1) - 1)
-            node_risk = node_risk + (node_risk * risk_multiplier)
-            risk_score += node_risk
-
-        # During calculation, we think of the risk/node score as an int, but we store it as a truncated int.
-        stored_risk_score = int(risk_score)
-        set_score(client, lens.uid, stored_risk_score, txn=txn)
-    finally:
-        txn.discard()
-
-    return stored_risk_score
->>>>>>> 222e5cfc
 
 
 def set_score(client: DgraphClient, uid: str, new_score: int, txn=None) -> None:
@@ -231,24 +167,14 @@
 
         mutation = node_dict
 
-<<<<<<< HEAD
-        m_res = txn.mutate(set_obj=mutation, commit_now=True)
-        uids = m_res.uids
-
-        if new_uid is None:
-            new_uid = uids["blank-0"]
-        return str(new_uid)
-=======
         mut_res = txn.mutate(set_obj=mutation, commit_now=True)
         new_uid = node_dict.get("uid") or mut_res.uids["blank-0"]
         return cast(str, new_uid)
->>>>>>> 222e5cfc
-
     finally:
         txn.discard()
 
 
-<<<<<<< HEAD
+
 def upsert(
     client: DgraphClient,
     type_name: str,
@@ -265,10 +191,7 @@
     return view_type.from_dict(node_props, client)
 
 
-def get_s3_client():
-=======
 def get_s3_client() -> S3ServiceResource:
->>>>>>> 222e5cfc
     if IS_LOCAL:
         return cast(
             S3ServiceResource,
@@ -333,11 +256,7 @@
         )
 
         nodes = [
-<<<<<<< HEAD
             BaseView.from_node_key(mg_client, n["node_key"]) for n in nodes.values()
-=======
-            NodeView.from_node_key(mg_client, n["node_key"]) for n in nodes_raw.values()
->>>>>>> 222e5cfc
         ]
 
         uid_map = {node.node_key: node.uid for node in nodes}
@@ -365,7 +284,6 @@
                         create_edge(mg_client, lens.uid, "scope", from_uid)
                         create_edge(mg_client, lens.uid, "scope", to_uid)
 
-<<<<<<< HEAD
         risk = upsert(
             mg_client,
             "Risk",
@@ -374,16 +292,10 @@
             {"analyzer_name": analyzer_name, "risk_score": risk_score,},
         )
 
-        for node in nodes:
+        risky_nodes = nodes_to_attach_risk_to(nodes, risky_node_keys)
+        for node in risky_nodes:
             create_edge(mg_client, node.uid, "risks", risk.uid)
             create_edge(mg_client, risk.uid, "risky_nodes", node.uid)
-=======
-        risky_nodes = nodes_to_attach_risk_to(nodes, risky_node_keys)
-        for node in risky_nodes:
-            attach_risk(
-                mg_client, node.node.node_key, node.uid, analyzer_name, risk_score
-            )
->>>>>>> 222e5cfc
 
         for edge_list in edges.values():
             for edge in edge_list:
