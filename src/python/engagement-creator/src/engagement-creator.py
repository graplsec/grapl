--- conflicted
+++ resolved
@@ -319,17 +319,7 @@
 
 def main() -> None:
     LOGGER.info("Starting engagement-creator")
-<<<<<<< HEAD
-    sqs: SQSClient = boto3.client(
-        "sqs",
-        region_name="us-east-1",
-        endpoint_url="http://sqs.us-east-1.amazonaws.com:9324",
-        aws_access_key_id="dummy_cred_aws_access_key_id",
-        aws_secret_access_key="dummy_cred_aws_secret_access_key",
-    )
-=======
     sqs = SQSClientFactory(boto3).from_env()
->>>>>>> e5f83b52
 
     alive = False
     while not alive:
