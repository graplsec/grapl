--- conflicted
+++ resolved
@@ -129,17 +129,7 @@
     },
 }
 
-<<<<<<< HEAD
-dynamodb = boto3.client(
-    "dynamodb",
-    region_name="us-east-1",
-    endpoint_url="http://dynamodb:8000",
-    aws_access_key_id="dummy_cred_aws_access_key_id",
-    aws_secret_access_key="dummy_cred_aws_secret_access_key",
-)
-=======
 dynamodb = DynamoDBClientFactory(boto3).from_env()
->>>>>>> e5f83b52
 
 
 def try_create_loop(table_name):
