--- conflicted
+++ resolved
@@ -8,11 +8,7 @@
 WORKDIR /home/grapl
 RUN python3 -mvenv venv
 RUN /bin/bash -c "source venv/bin/activate && pip install --upgrade pip"
-<<<<<<< HEAD
 RUN /bin/bash -c "source venv/bin/activate && pip install wheel grpcio chalice hypothesis pytest pytest-xdist pytest-forked"
-=======
-RUN /bin/bash -c "source venv/bin/activate && pip install wheel grpcio chalice hypothesis pytest pytest-xdist"
 
 # no-op the base image, so it doesn't exec python3 as a repl
-CMD :
->>>>>>> 1ae4085a
+CMD :