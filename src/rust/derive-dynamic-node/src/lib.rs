#![recursion_limit = "128"]
extern crate proc_macro;

use proc_macro::TokenStream;
use proc_macro2::TokenStream as TS2;
use quote::quote;
use syn::{parse_quote,
          spanned::Spanned,
          Attribute,
          Data,
          Field,
          Fields,
          Ident,
          Meta,
          NestedMeta,
          Type};

<<<<<<< HEAD
const CREATE_TIME: &str = "create_time";
const LAST_SEEN_TIME: &str = "last_seen_time";
const TERMINATE_TIME: &str = "terminate_time";
const IMMUTABLE: &str = "immutable";
const INCREMENT: &str = "increment";
const DECREMENT: &str = "decrement";
=======

const CREATE_TIME: &'static str = "create_time";
const LAST_SEEN_TIME: &'static str = "last_seen_time";
const TERMINATE_TIME: &'static str = "terminate_time";
const IMMUTABLE: &'static str = "immutable";
const INCREMENT: &'static str = "increment";
const DECREMENT: &'static str = "decrement";
>>>>>>> 429e6c64

fn name_and_ty(field: &Field) -> (&Ident, &Type, String) {
    let mut resolution = None;
    for attr in &field.attrs {
        on_grapl_attrs(&attr, |attr| {
            match attr {
<<<<<<< HEAD
                IMMUTABLE | INCREMENT | DECREMENT => resolution = Some(attr.to_string()),
=======
                IMMUTABLE => resolution = Some(attr.to_string()),
                INCREMENT => resolution = Some(attr.to_string()),
                DECREMENT => resolution = Some(attr.to_string()),
>>>>>>> 429e6c64
                _ => (),
            };
        });
    }
    let property_name = field.ident.as_ref().unwrap();
    let resolution = resolution.unwrap_or_else(|| {
        panic!("property {} must have resolution set", property_name);
    });

    (property_name, &field.ty, resolution)
}

#[proc_macro_derive(NodeDescription)]
pub fn derive_node_description(input: TokenStream) -> TokenStream {
    let input: syn::DeriveInput = syn::parse_macro_input!(input as syn::DeriveInput);

    let input_struct = match input.data {
        Data::Struct(input_struct) => input_struct,
        _ => panic!("Only available for struct"),
    };

    let fields = match input_struct.fields {
        Fields::Named(fields) => fields.named,
        _ => panic!("Requires named fields"),
    };

    let methods = fields
        .iter()
        .map(|field| property_methods(field))
        .fold(quote!(), |mut acc, method| {
            acc.extend(method);
            acc
        });

    let struct_name = &input.ident;
    let struct_name_string = input.ident.to_string();

    let node_name = format!("{}Node", struct_name);
    let node_name = syn::Ident::new(&node_name, struct_name.span());

    let node_trait_name = format!("I{}Node", struct_name);
    let node_trait_name = syn::Ident::new(&node_trait_name, struct_name.span());

<<<<<<< HEAD
    let use_the_dead_code_method_name = format!("__avoid_dead_code_lint_{}", struct_name);
=======
    let use_the_dead_code_method_name = format!("__avoid_dead_code_lint{}", struct_name);
>>>>>>> 429e6c64
    let use_the_dead_code_method_name =
        syn::Ident::new(&use_the_dead_code_method_name, struct_name.span());

    let mut avoid_dead_code = quote!();
    for field in fields {
        let property_name = field.ident.as_ref().unwrap();
        let use_it = quote!(let _ = &self . #property_name;);
        avoid_dead_code.extend(use_it);
    }

    let q = quote!(

        impl #struct_name {
            #[allow(warnings)]
            fn #use_the_dead_code_method_name(&self) {
                unreachable!();
                #avoid_dead_code
            }
        }


        #[derive(Clone, Debug)]
        pub struct #node_name {
            dynamic_node: grapl_graph_descriptions::graph_description::NodeDescription,
        }

        pub trait #node_trait_name {
            fn get_mut_dynamic_node(&mut self) -> &mut grapl_graph_descriptions::graph_description::NodeDescription;
            fn get_dynamic_node(&self) -> &grapl_graph_descriptions::graph_description::NodeDescription;

            #methods
        }

        impl #node_name {
            pub fn new(strategy: grapl_graph_descriptions::graph_description::IdStrategy) -> Self {
                let mut properties = std::collections::HashMap::with_capacity(1);

                let dynamic_node = grapl_graph_descriptions::graph_description::NodeDescription {
                    node_type: #struct_name_string .to_owned(),
                    id_strategy: vec![strategy],
                    node_key: uuid::Uuid::new_v4().to_string(),
                    properties,
                };

                Self { dynamic_node }
            }

            pub fn get_node_key(&self) -> &str {
                &self.dynamic_node.node_key
            }

            pub fn clone_node_key(&self) -> String {
                self.dynamic_node.clone_node_key()
            }

            pub fn into_dyn_node(self) -> NodeDescription {
                self.dynamic_node
            }
        }

        impl AsRef<grapl_graph_descriptions::graph_description::NodeDescription> for #node_name {
            fn as_ref(&self) -> &NodeDescription {
                &self.dynamic_node
            }
        }

        impl AsMut<grapl_graph_descriptions::graph_description::NodeDescription> for #node_name {
            fn as_mut(&mut self) -> &mut NodeDescription {
                &mut self.dynamic_node
            }
        }

        impl Into<grapl_graph_descriptions::graph_description::NodeDescription> for #node_name {
            fn into(self) -> NodeDescription {
                self.dynamic_node
            }
        }
    );

    q.into()
}

#[proc_macro_derive(GraplStaticId, attributes(grapl))]
pub fn derive_grapl_static(input: TokenStream) -> TokenStream {
    let input: syn::DeriveInput = syn::parse_macro_input!(input as syn::DeriveInput);

    let input_struct = match input.data {
        Data::Struct(input_struct) => input_struct,
        _ => panic!("Only available for struct"),
    };

    let fields = match input_struct.fields {
        Fields::Named(fields) => fields.named,
        _ => panic!("Requires named fields"),
    };

    let mut id_fields = quote!();
    fields.iter().for_each(|field| {
        for attr in &field.attrs {
            on_grapl_attrs(attr, |meta_attr| {
                if meta_attr == "static_id" {
                    let f = field
                        .ident
                        .as_ref()
                        .expect("field is missing an identifier")
                        .to_string();
                    id_fields.extend(quote!(#f .to_string(), ));
                }
            });
        }
    });
<<<<<<< HEAD

    assert!(!id_fields.to_string().is_empty());

    let struct_name = &input.ident;

    let node_name_str = format!("{}Node", struct_name);
    let node_name = syn::Ident::new(&node_name_str, struct_name.span());
    // Add node name to id
    let q = quote!(

        impl #node_name {
            pub fn static_strategy() -> IdStrategy {
                Static {
                    primary_key_properties: vec![
                        #id_fields
                    ],
                    primary_key_requires_asset_id: false,
                }.into()
            }

            pub fn identity_strategy() -> IdStrategy {
                return #node_name :: static_strategy()
            }
=======

    assert!(id_fields.to_string().len() > 0);

    let struct_name = &input.ident;

    let node_name_str = format!("{}Node", struct_name);
    let node_name = syn::Ident::new(&node_name_str, struct_name.span());
    // Add node name to id
    let q = quote!(

        impl #node_name {
            pub fn static_strategy() -> IdStrategy {
                Static {
                    primary_key_properties: vec![
                        #id_fields
                    ],
                    primary_key_requires_asset_id: false,
                }.into()
            }

            pub fn identity_strategy() -> IdStrategy {
                return #node_name :: static_strategy()
            }
>>>>>>> 429e6c64
        }
    );

    q.into()
}

#[proc_macro_derive(GraplSessionId, attributes(grapl))]
pub fn derive_grapl_session(input: TokenStream) -> TokenStream {
    let input: syn::DeriveInput = syn::parse_macro_input!(input as syn::DeriveInput);

    let input_struct = match input.data {
        Data::Struct(input_struct) => input_struct,
        _ => panic!("Only available for struct"),
    };

    let fields = match input_struct.fields {
        Fields::Named(fields) => fields.named,
        _ => panic!("Requires named fields"),
    };

    let mut create_time_prop: Option<String> = None;
    let mut last_seen_time_prop: Option<String> = None;
    let mut terminate_time_prop: Option<String> = None;

    for field in fields.iter() {
        assert_meta_attr_combo(field, CREATE_TIME, IMMUTABLE);
        assert_meta_attr_combo(field, TERMINATE_TIME, IMMUTABLE);
        set_timestamp_from_meta(field, CREATE_TIME, &mut create_time_prop);
        set_timestamp_from_meta(field, LAST_SEEN_TIME, &mut last_seen_time_prop);
        set_timestamp_from_meta(field, TERMINATE_TIME, &mut terminate_time_prop);
    }

    let mut id_fields = quote!();
    for field in fields {
        for attr in &field.attrs {
            on_grapl_attrs(attr, |meta_attr| {
                if meta_attr == "pseudo_key" {
                    let f = field
                        .ident
                        .as_ref()
                        .expect("field is missing an identifier")
                        .to_string();
                    id_fields.extend(quote!(#f .to_string(), ));
                }
            });
        }
    }

    let struct_name = &input.ident;
    create_time_prop.expect("missing property with attribute: create_time");
    last_seen_time_prop.expect("missing property with attribute: last_seen_time");
    terminate_time_prop.expect("missing property with attribute: terminated_time");

    let node_name_str = format!("{}Node", struct_name);
    let node_name = syn::Ident::new(&node_name_str, struct_name.span());
    // Add node name to id
    let q = quote!(
        impl #node_name {
            pub fn session_strategy() -> IdStrategy {
                Session {
                    create_time: 0 ,
                    last_seen_time: 0 ,
                    terminate_time: 0 ,
                    primary_key_requires_asset_id: false,
                    primary_key_properties: vec![
                        #id_fields
                    ],
                }.into()
            }

            pub fn identity_strategy() -> IdStrategy {
                return #node_name :: session_strategy()
            }
        }
    );

    q.into()
}

<<<<<<< HEAD
=======

>>>>>>> 429e6c64
fn on_grapl_attrs(attr: &Attribute, mut on: impl FnMut(&str)) {
    if attr.path.segments.is_empty() {
        return;
    }

    let id = &attr.path.segments[0].ident;
    if id.to_string() != "grapl" {
        return;
    }

    let parsed_attr_meta = attr.parse_meta().expect("malformed args");

    if let Meta::List(attrs) = parsed_attr_meta {
        for arg in attrs.nested {
            if let NestedMeta::Meta(Meta::Path(arg)) = arg {
                let attr_ident = arg.segments[0].ident.to_string();

                (on)(attr_ident.as_str());
            }
        }
    }
}

fn assert_meta_attr_combo(field: &Field, meta_attr_match_a: &str, meta_attr_match_b: &str) {
    let mut a_matched = false;
    let mut b_matched = false;
    for attr in &field.attrs {
        on_grapl_attrs(&attr, |meta_attr| {
            a_matched |= meta_attr == meta_attr_match_a;
            b_matched |= meta_attr == meta_attr_match_b;
        });
    }
    if a_matched && !b_matched {
        panic!(
            "expected {} and {} to be true, got {}: {} and {}: {}",
            meta_attr_match_a,
            meta_attr_match_b,
            meta_attr_match_a,
            a_matched,
            meta_attr_match_b,
            b_matched,
        )
    }
}

<<<<<<< HEAD
=======

>>>>>>> 429e6c64
fn resolvable_type_from(
    property_type: &Type,
    resolution_name: &str,
) -> Option<(syn::Type, syn::Ident)> {
    let (return_type, method_ident): (syn::Type, syn::Ident) = match property_type {
        // janky way to get String="fully::qualified::path::Type" given a TypePath
        Type::Path(typepath) => {
            let typepath = typepath
                .path
                .segments
                .iter()
<<<<<<< HEAD
=======
                .into_iter()
>>>>>>> 429e6c64
                .map(|x| x.ident.to_string())
                .collect::<Vec<String>>()
                .join("::");
            match (typepath.as_ref(), resolution_name) {
                /* underlying struct field type    maps to this type   via this method on NodeProperty */
                ("String", IMMUTABLE) => (
                    parse_quote!(grapl_graph_descriptions::ImmutableStrProp),
                    parse_quote!(as_immutable_str),
                ),
                ("std::string::String", IMMUTABLE) => (
                    parse_quote!(grapl_graph_descriptions::ImmutableStrProp),
                    parse_quote!(as_immutable_str),
                ),
                ("u64", IMMUTABLE) => (
                    parse_quote!(grapl_graph_descriptions::ImmutableUintProp),
                    parse_quote!(as_immutable_uint),
                ),
                ("u64", INCREMENT) => (
                    parse_quote!(grapl_graph_descriptions::IncrementOnlyUintProp),
                    parse_quote!(as_increment_only_uint),
                ),
                ("u64", DECREMENT) => (
                    parse_quote!(grapl_graph_descriptions::DecrementOnlyUintProp),
                    parse_quote!(as_decrement_only_uint),
                ),
                ("i64", IMMUTABLE) => (
                    parse_quote!(grapl_graph_descriptions::ImmutableIntProp),
                    parse_quote!(as_immutable_int),
                ),
                ("i64", INCREMENT) => (
                    parse_quote!(grapl_graph_descriptions::IncrementOnlyIntProp),
                    parse_quote!(as_increment_only_int),
                ),
                ("i64", DECREMENT) => (
                    parse_quote!(grapl_graph_descriptions::DecrementOnlyIntProp),
                    parse_quote!(as_decrement_only_int),
                ),
                _ => return None,
            }
        }
        // If you're seeing this panic, then a field on the struct you're deriving
        // doesn't resolve to a TypePath.  That's a corner case, and assuming
        // you don't actually need a getter for it, it can be handled explicitly
        // with a no-op matcher.
        _ => panic!("Tried to dynamically construct getter for unrecognized type!"),
    };

    Some((return_type, method_ident))
}

<<<<<<< HEAD
=======

>>>>>>> 429e6c64
fn identity_prop_setter(field: &Field, property_name: &Ident) -> TS2 {
    let mut created_time_prop = false;
    let mut last_seen_time_prop = false;
    let mut terminated_time_prop = false;

    for attr in field.attrs.iter() {
        on_grapl_attrs(attr, |meta_attr| {
            created_time_prop |= meta_attr == CREATE_TIME;
            last_seen_time_prop |= meta_attr == LAST_SEEN_TIME;
            terminated_time_prop |= meta_attr == TERMINATE_TIME;
        });
        if [
            &created_time_prop,
            &last_seen_time_prop,
            &terminated_time_prop,
        ]
        .iter()
        .any(|b| **b)
        {
            break;
        }
    }

    let ident = match (created_time_prop, last_seen_time_prop, terminated_time_prop) {
        (true, _, _) => syn::Ident::new(&CREATE_TIME, field.span()),
        (_, true, _) => syn::Ident::new(&LAST_SEEN_TIME, field.span()),
        (_, _, true) => syn::Ident::new(&TERMINATE_TIME, field.span()),
        _ => return quote!(),
    };
    quote!(
        let mut self_strategy = mut_self.id_strategy[0].strategy.as_mut().unwrap();
        match self_strategy {
            grapl_graph_descriptions::graph_description::id_strategy::Strategy::Session(
                grapl_graph_descriptions::graph_description::Session{ref mut #ident, ..}
            ) => {
                * #ident = #property_name.as_inner();
            }
            s => panic!("Can not set timestamps on non-Session strategy {:?}", s)
        }
    )
}

fn property_methods(field: &Field) -> TS2 {
    let (property_name, property_type, resolution_name) = name_and_ty(field);
    let get_method_name = format!("get_{}", property_name);
    let get_method_name = syn::Ident::new(&get_method_name, property_name.span());

    let with_method_name = format!("with_{}", property_name);
    let with_method_name = syn::Ident::new(&with_method_name, property_name.span());

    let property_name_str = format!("{}", property_name);

<<<<<<< HEAD
    let inner_property_name =
        syn::Ident::new(&format!("__{}", property_name), property_name.span());
=======
    let inner_property_name = syn::Ident::new(&format!("__{}", property_name), property_name.span());
>>>>>>> 429e6c64

    let set_identity_prop = identity_prop_setter(field, &inner_property_name);
    let mut implementation: TS2 = quote!();

    let (return_type, method_ident) = match resolvable_type_from(&property_type, &resolution_name) {
        Some(property_type) => property_type,
        None => return implementation,
    };

    let with_method_implementation = quote!(
        fn #with_method_name(&mut self, #property_name: impl Into<#return_type>) -> &mut Self {
            let #inner_property_name = #property_name .into();
            let mut_self = self.get_mut_dynamic_node();

            mut_self.properties.insert(
                #property_name_str .to_string(),
                #inner_property_name .into(),
            );

            #set_identity_prop

            self
        }
    );
    implementation.extend(with_method_implementation);

    // Given the property type, determine:
    // - the method on `property` to call
    // - the type of the above, which will be the return type of the function
    /* N.B. on this implementation:
     *
     * Constructing pass-through getters (type T -> T) is relatively simple,
     * because we don't need to examine T.
     *
     * It's more complex for situations like (type String -> &str) because we
     * need to recognize that we're getting a String while parsing the AST.
     *
     * Since this is the AST, we don't know whether a given type will
     * resolve to String (or whatever).  All we have is some AST type token.
     * We have to say "tokens `String` and std::string::String both get
     * handled the same way" because the AST doesn't know they resolve
     * to the same thing.
     */

    let get_method_implementation = quote!(
        fn #get_method_name(&self) -> Option<#return_type> {
            let property_result: Option<&NodeProperty> = self.get_dynamic_node().get_property(#property_name_str);

            match property_result {
                Some(property_result) => property_result. #method_ident().map(|p| p.to_owned()),
                None => return None
            }
        }
    );
    implementation.extend(get_method_implementation);

    implementation
}

fn set_timestamp_from_meta(field: &Field, prop_name: &str, time_prop: &mut Option<String>) {
    for attr in &field.attrs {
        on_grapl_attrs(&attr, |meta_attr| {
            if meta_attr == prop_name {
                if time_prop.is_some() {
                    panic!("Can not set {} property more than once", prop_name);
                }
                *time_prop = Some(field.ident.clone().unwrap().to_string());
            }
        });
    }
}<|MERGE_RESOLUTION|>--- conflicted
+++ resolved
@@ -15,14 +15,6 @@
           NestedMeta,
           Type};
 
-<<<<<<< HEAD
-const CREATE_TIME: &str = "create_time";
-const LAST_SEEN_TIME: &str = "last_seen_time";
-const TERMINATE_TIME: &str = "terminate_time";
-const IMMUTABLE: &str = "immutable";
-const INCREMENT: &str = "increment";
-const DECREMENT: &str = "decrement";
-=======
 
 const CREATE_TIME: &'static str = "create_time";
 const LAST_SEEN_TIME: &'static str = "last_seen_time";
@@ -30,20 +22,15 @@
 const IMMUTABLE: &'static str = "immutable";
 const INCREMENT: &'static str = "increment";
 const DECREMENT: &'static str = "decrement";
->>>>>>> 429e6c64
 
 fn name_and_ty(field: &Field) -> (&Ident, &Type, String) {
     let mut resolution = None;
     for attr in &field.attrs {
         on_grapl_attrs(&attr, |attr| {
             match attr {
-<<<<<<< HEAD
-                IMMUTABLE | INCREMENT | DECREMENT => resolution = Some(attr.to_string()),
-=======
                 IMMUTABLE => resolution = Some(attr.to_string()),
                 INCREMENT => resolution = Some(attr.to_string()),
                 DECREMENT => resolution = Some(attr.to_string()),
->>>>>>> 429e6c64
                 _ => (),
             };
         });
@@ -87,11 +74,7 @@
     let node_trait_name = format!("I{}Node", struct_name);
     let node_trait_name = syn::Ident::new(&node_trait_name, struct_name.span());
 
-<<<<<<< HEAD
-    let use_the_dead_code_method_name = format!("__avoid_dead_code_lint_{}", struct_name);
-=======
     let use_the_dead_code_method_name = format!("__avoid_dead_code_lint{}", struct_name);
->>>>>>> 429e6c64
     let use_the_dead_code_method_name =
         syn::Ident::new(&use_the_dead_code_method_name, struct_name.span());
 
@@ -203,9 +186,8 @@
             });
         }
     });
-<<<<<<< HEAD
-
-    assert!(!id_fields.to_string().is_empty());
+
+    assert!(id_fields.to_string().len() > 0);
 
     let struct_name = &input.ident;
 
@@ -227,31 +209,6 @@
             pub fn identity_strategy() -> IdStrategy {
                 return #node_name :: static_strategy()
             }
-=======
-
-    assert!(id_fields.to_string().len() > 0);
-
-    let struct_name = &input.ident;
-
-    let node_name_str = format!("{}Node", struct_name);
-    let node_name = syn::Ident::new(&node_name_str, struct_name.span());
-    // Add node name to id
-    let q = quote!(
-
-        impl #node_name {
-            pub fn static_strategy() -> IdStrategy {
-                Static {
-                    primary_key_properties: vec![
-                        #id_fields
-                    ],
-                    primary_key_requires_asset_id: false,
-                }.into()
-            }
-
-            pub fn identity_strategy() -> IdStrategy {
-                return #node_name :: static_strategy()
-            }
->>>>>>> 429e6c64
         }
     );
 
@@ -331,10 +288,6 @@
     q.into()
 }
 
-<<<<<<< HEAD
-=======
-
->>>>>>> 429e6c64
 fn on_grapl_attrs(attr: &Attribute, mut on: impl FnMut(&str)) {
     if attr.path.segments.is_empty() {
         return;
@@ -380,10 +333,6 @@
     }
 }
 
-<<<<<<< HEAD
-=======
-
->>>>>>> 429e6c64
 fn resolvable_type_from(
     property_type: &Type,
     resolution_name: &str,
@@ -395,10 +344,7 @@
                 .path
                 .segments
                 .iter()
-<<<<<<< HEAD
-=======
                 .into_iter()
->>>>>>> 429e6c64
                 .map(|x| x.ident.to_string())
                 .collect::<Vec<String>>()
                 .join("::");
@@ -449,10 +395,6 @@
     Some((return_type, method_ident))
 }
 
-<<<<<<< HEAD
-=======
-
->>>>>>> 429e6c64
 fn identity_prop_setter(field: &Field, property_name: &Ident) -> TS2 {
     let mut created_time_prop = false;
     let mut last_seen_time_prop = false;
@@ -505,12 +447,7 @@
 
     let property_name_str = format!("{}", property_name);
 
-<<<<<<< HEAD
-    let inner_property_name =
-        syn::Ident::new(&format!("__{}", property_name), property_name.span());
-=======
     let inner_property_name = syn::Ident::new(&format!("__{}", property_name), property_name.span());
->>>>>>> 429e6c64
 
     let set_identity_prop = identity_prop_setter(field, &inner_property_name);
     let mut implementation: TS2 = quote!();
