--- conflicted
+++ resolved
@@ -1,13 +1,7 @@
-<<<<<<< HEAD
-use derive_dynamic_node::{GraplSessionId,
-                          GraplStaticId,
-                          NodeDescription};
-=======
 use derive_dynamic_node::{NodeDescription,
                           GraplSessionId,
                           GraplStaticId};
 
->>>>>>> 429e6c64
 use grapl_graph_descriptions::graph_description::*;
 use log::info;
 use serde_derive::Deserialize;
