FROM rust:1-slim-buster AS base

ARG PROFILE=debug

SHELL ["/bin/bash", "-c"]

RUN apt-get update && apt-get install -y --no-install-recommends \
        wait-for-it \
        wget \
    && rm -rf /var/lib/apt/lists/*

WORKDIR /tmp

RUN wget -q https://github.com/mozilla/sccache/releases/download/v0.2.15/sccache-v0.2.15-x86_64-unknown-linux-musl.tar.gz && \
    tar xvzf sccache-v0.2.15-x86_64-unknown-linux-musl.tar.gz && \
    chmod +x sccache-v0.2.15-x86_64-unknown-linux-musl/sccache && \
    cp sccache-v0.2.15-x86_64-unknown-linux-musl/sccache /usr/local/bin/sccache

ENV RUSTC_WRAPPER=/usr/local/bin/sccache

WORKDIR /grapl

# copy sources
COPY . .

#
# build
#
<<<<<<< HEAD
# the `base` target isn't used by the build system, but let's 
=======
# the `base` stage isn't used by the build system, but let's 
>>>>>>> 1a39bc76
# make `base` and `build` in case it becomes convenient.
FROM base AS build

RUN --mount=type=cache,mode=0777,target=/root/.cache/sccache \
    --mount=type=secret,id=rust_env,dst=/grapl/env \
    source /grapl/env; \
    case "${PROFILE}" in \
      debug) \
        cargo build ;; \
      release) \
        cargo build --release ;; \
      *) \
        echo "ERROR: Unknown profile: ${PROFILE}"; \
        exit 1 ;; \
    esac


#
<<<<<<< HEAD
# build test targets
=======
# build test stages
>>>>>>> 1a39bc76
#
FROM build AS build-test-unit

RUN --mount=type=cache,mode=0777,target=/root/.cache/sccache \
    --mount=type=secret,id=rust_env,dst=/grapl/env \
    source /grapl/env; \
    cargo test --no-run


FROM build AS build-test-integration

RUN --mount=type=cache,mode=0777,target=/root/.cache/sccache \
    --mount=type=secret,id=rust_env,dst=/grapl/env \
    source /grapl/env; \
    cargo test --manifest-path node-identifier/Cargo.toml --features integration --no-run


#
# images for running services
#
FROM debian:buster-slim AS rust-dist

ARG PROFILE=debug

USER nobody

# analyzer-dispatcher
FROM rust-dist AS analyzer-dispatcher-deploy

COPY --from=build "/grapl/target/${PROFILE}/analyzer-dispatcher" /
CMD ["/analyzer-dispatcher"]

# generic-subgraph-generator
FROM rust-dist AS generic-subgraph-generator-deploy

COPY --from=build "/grapl/target/${PROFILE}/generic-subgraph-generator" /
CMD ["/generic-subgraph-generator"]

# graph-merger
FROM rust-dist AS graph-merger-deploy

COPY --from=build "/grapl/target/${PROFILE}/graph-merger" /
CMD ["/graph-merger"]

# metric-forwarder
FROM rust-dist AS metric-forwarder-deploy

COPY --from=build "/grapl/target/${PROFILE}/metric-forwarder" /
CMD ["/metric-forwarder"]

# node-identifier
FROM rust-dist AS node-identifier-deploy

COPY --from=build "/grapl/target/${PROFILE}/node-identifier" /
CMD ["/node-identifier"]

# node-identifier-retry-handler
FROM rust-dist AS node-identifier-retry-handler-deploy

COPY --from=build "/grapl/target/${PROFILE}/node-identifier-retry-handler" /
CMD ["/node-identifier-retry-handler"]

# sysmon-subgraph-generator
FROM rust-dist AS sysmon-subgraph-generator-deploy

COPY --from=build "/grapl/target/${PROFILE}/sysmon-subgraph-generator" /
CMD ["/sysmon-subgraph-generator"]

# osquery-subgraph-generator
FROM rust-dist AS osquery-subgraph-generator-deploy

COPY --from=build "/grapl/target/${PROFILE}/osquery-subgraph-generator" /
CMD ["/osquery-subgraph-generator"]<|MERGE_RESOLUTION|>--- conflicted
+++ resolved
@@ -26,11 +26,7 @@
 #
 # build
 #
-<<<<<<< HEAD
-# the `base` target isn't used by the build system, but let's 
-=======
 # the `base` stage isn't used by the build system, but let's 
->>>>>>> 1a39bc76
 # make `base` and `build` in case it becomes convenient.
 FROM base AS build
 
@@ -49,11 +45,7 @@
 
 
 #
-<<<<<<< HEAD
-# build test targets
-=======
 # build test stages
->>>>>>> 1a39bc76
 #
 FROM build AS build-test-unit
 
