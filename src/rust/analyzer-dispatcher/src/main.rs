use std::collections::HashSet;
use std::io::Cursor;
use std::sync::Arc;
use std::time::Duration;
use std::time::SystemTime;
use std::time::UNIX_EPOCH;

use aws_lambda_events::event::sqs::SqsEvent;
use bytes::Bytes;
use failure::{bail, Error};
use graph_descriptions::graph_description::*;
use lambda_runtime::error::HandlerError;
use lambda_runtime::lambda;
use lambda_runtime::Context;
use log::{debug, error, info, warn};
use prost::Message;
use rusoto_core::{HttpClient, Region, RusotoError};
use rusoto_s3::{ListObjectsRequest, S3Client, S3};
use rusoto_sqs::{ListQueuesRequest, SendMessageRequest, Sqs, SqsClient};
use serde::{Deserialize, Serialize};
use serde_json::json;

use sqs_lambda::cache::NopCache;
use sqs_lambda::completion_event_serializer::CompletionEventSerializer;
use sqs_lambda::event_decoder::PayloadDecoder;
use sqs_lambda::event_handler::{Completion, EventHandler, OutputEvent};

use async_trait::async_trait;
use aws_lambda_events::event::s3::{
    S3Bucket, S3Entity, S3Event, S3EventRecord, S3Object, S3RequestParameters, S3UserIdentity,
};
use chrono::Utc;
use sqs_lambda::local_sqs_service::local_sqs_service;
use std::str::FromStr;
use tokio::runtime::Runtime;

#[derive(Debug)]
pub struct AnalyzerDispatcher<S>
where
    S: S3 + Send + Sync + 'static,
{
    s3_client: Arc<S>,
}

impl<S> Clone for AnalyzerDispatcher<S>
where
    S: S3 + Send + Sync + 'static,
{
    fn clone(&self) -> Self {
        Self {
            s3_client: self.s3_client.clone(),
        }
    }
}

async fn get_s3_keys(
    s3_client: &impl S3,
    bucket: impl Into<String>,
) -> Result<impl IntoIterator<Item = Result<String, Error>>, Error> {
    let bucket = bucket.into();

    let list_res = tokio::time::timeout(
        Duration::from_secs(2),
        s3_client.list_objects(ListObjectsRequest {
            bucket,
            ..Default::default()
        }),
    )
    .await??;

    let contents = match list_res.contents {
        Some(contents) => contents,
        None => {
            warn!("List response returned nothing");
            Vec::new()
        }
    };

    Ok(contents.into_iter().map(|object| match object.key {
        Some(key) => Ok(key),
        None => bail!("S3Object is missing key"),
    }))
}

#[derive(Debug, Clone, Serialize, Deserialize)]
pub struct AnalyzerDispatchEvent {
    key: String,
    subgraph: Graph,
}

fn encode_subgraph(subgraph: &Graph) -> Result<Vec<u8>, Error> {
    let mut buf = Vec::with_capacity(5000);
    subgraph.encode(&mut buf)?;
    Ok(buf)
}

#[async_trait]
impl<S> EventHandler for AnalyzerDispatcher<S>
where
    S: S3 + Send + Sync + 'static,
{
    type InputEvent = GeneratedSubgraphs;
    type OutputEvent = Vec<AnalyzerDispatchEvent>;
    type Error = sqs_lambda::error::Error;

    async fn handle_event(
        &mut self,
        subgraphs: GeneratedSubgraphs,
    ) -> OutputEvent<Self::OutputEvent, Self::Error> {
        let bucket = std::env::var("BUCKET_PREFIX")
            .map(|prefix| format!("{}-analyzers-bucket", prefix))
            .expect("BUCKET_PREFIX");

        let mut subgraph = Graph::new(0);

        subgraphs
            .subgraphs
            .iter()
            .for_each(|generated_subgraph| subgraph.merge(generated_subgraph));

        if subgraph.is_empty() {
            warn!("Attempted to handle empty subgraph");
            return OutputEvent::new(Completion::Total(vec![]));
        }

        info!("Retrieving S3 keys");
        let keys = match get_s3_keys(self.s3_client.as_ref(), &bucket).await {
            Ok(keys) => keys,
            Err(e) => {
                return OutputEvent::new(Completion::Error(
                    sqs_lambda::error::Error::ProcessingError(format!(
                        "Failed to list bucket: {} with {:?}",
                        bucket, e
                    )),
                ))
            }
        };

        let mut dispatch_events = Vec::new();

        let mut failed = None;
        for key in keys {
            let key = match key {
                Ok(key) => key,
                Err(e) => {
                    warn!("Failed to retrieve key with {:?}", e);
                    failed = Some(e);
                    continue;
                }
            };

            dispatch_events.push(AnalyzerDispatchEvent {
                key,
                subgraph: subgraph.clone(),
            });
        }

        let completed = if let Some(e) = failed {
            OutputEvent::new(Completion::Partial((
                dispatch_events,
                sqs_lambda::error::Error::ProcessingError(e.to_string()),
            )))
        } else {
            OutputEvent::new(Completion::Total(dispatch_events))
        };

        // identities.into_iter().for_each(|identity| completed.add_identity(identity));

        completed
    }
}

#[derive(Clone, Debug, Default)]
pub struct SubgraphSerializer {
    proto: Vec<u8>,
}

impl CompletionEventSerializer for SubgraphSerializer {
    type CompletedEvent = Vec<AnalyzerDispatchEvent>;
    type Output = Vec<u8>;
    type Error = sqs_lambda::error::Error;

    fn serialize_completed_events(
        &mut self,
        completed_events: &[Self::CompletedEvent],
    ) -> Result<Vec<Self::Output>, Self::Error> {
        let unique_events: Vec<_> = completed_events.iter().flatten().collect();

        let mut final_subgraph = Graph::new(0);

        for event in unique_events.iter() {
            final_subgraph.merge(&event.subgraph);
        }

        let mut serialized = Vec::with_capacity(unique_events.len());

        for event in unique_events {
            let event = json!({
                "key": event.key,
                "subgraph": encode_subgraph(&final_subgraph)
                    .map_err(|e| {
                        sqs_lambda::error::Error::EncodeError(e.to_string())
                    })?
            });

            serialized.push(
                serde_json::to_vec(&event)
                    .map_err(|e| sqs_lambda::error::Error::EncodeError(e.to_string()))?,
            );
        }

        Ok(serialized)
    }
}

#[derive(Debug, Clone, Default)]
pub struct ZstdProtoDecoder;

impl<E> PayloadDecoder<E> for ZstdProtoDecoder
where
    E: Message + Default,
{
    fn decode(&mut self, body: Vec<u8>) -> Result<E, Box<dyn std::error::Error>>
    where
        E: Message + Default,
    {
        let mut decompressed = Vec::new();

        let mut body = Cursor::new(&body);

        zstd::stream::copy_decode(&mut body, &mut decompressed)?;

        let buf = Bytes::from(decompressed);

        Ok(E::decode(buf)?)
    }
}

fn time_based_key_fn(_event: &[u8]) -> String {
    info!("event length {}", _event.len());
    let cur_ms = match SystemTime::now().duration_since(UNIX_EPOCH) {
        Ok(n) => n.as_millis(),
        Err(_) => panic!("SystemTime before UNIX EPOCH!"),
    };

    let cur_day = cur_ms - (cur_ms % 86400);

    format!("{}/{}-{}", cur_day, cur_ms, uuid::Uuid::new_v4())
}

fn map_sqs_message(event: aws_lambda_events::event::sqs::SqsMessage) -> rusoto_sqs::Message {
    rusoto_sqs::Message {
        attributes: Some(event.attributes),
        body: event.body,
        md5_of_body: event.md5_of_body,
        md5_of_message_attributes: event.md5_of_message_attributes,
        message_attributes: None,
        message_id: event.message_id,
        receipt_handle: event.receipt_handle,
    }
}

fn handler(event: SqsEvent, ctx: Context) -> Result<(), HandlerError> {
    info!("Handling event");

    let mut initial_events: HashSet<String> = event
        .records
        .iter()
        .map(|event| event.message_id.clone().unwrap())
        .collect();

    info!("Initial Events {:?}", initial_events);

    let (tx, rx) = std::sync::mpsc::sync_channel(10);
    let completed_tx = tx.clone();

    std::thread::spawn(move || {
        tokio_compat::run_std(async move {
            let source_queue_url = std::env::var("SOURCE_QUEUE_URL").expect("SOURCE_QUEUE_URL");
            debug!("Queue Url: {}", source_queue_url);
            let bucket_prefix = std::env::var("BUCKET_PREFIX").expect("BUCKET_PREFIX");

            let bucket = bucket_prefix + "-dispatched-analyzer-bucket";
            info!("Output events to: {}", bucket);
            let region = grapl_config::region();

            let cache = grapl_config::event_cache().await;
            let analyzer_dispatcher = AnalyzerDispatcher {
                s3_client: Arc::new(S3Client::new(region.clone())),
            };

            let initial_messages: Vec<_> = event.records.into_iter().map(map_sqs_message).collect();

            sqs_lambda::sqs_service::sqs_service(
                source_queue_url,
                initial_messages,
                bucket,
                ctx,
                |region_str| S3Client::new(Region::from_str(&region_str).expect("region_str")),
                S3Client::new(region.clone()),
                SqsClient::new(region.clone()),
                ZstdProtoDecoder::default(),
                SubgraphSerializer {
                    proto: Vec::with_capacity(1024),
                },
                analyzer_dispatcher,
                cache.clone(),
                move |_self_actor, result: Result<String, String>| match result {
                    Ok(worked) => {
                        info!(
                            "Handled an event, which was successfully deleted: {}",
                            &worked
                        );
                        tx.send(worked).unwrap();
                    }
                    Err(worked) => {
                        warn!(
                            "Handled an initial_event, though we failed to delete it: {}",
                            &worked
                        );
                        tx.send(worked).unwrap();
                    }
                },
                move |_, _| async move { Ok(()) },
            )
            .await;
            completed_tx.clone().send("Completed".to_owned()).unwrap();
        });
    });

    info!("Checking acks");
    for r in &rx {
        info!("Acking event: {}", &r);
        initial_events.remove(&r);
        if r == "Completed" {
            while let Ok(r) = rx.try_recv() {
                initial_events.remove(&r);
            }
            break;
        }
    }

    info!("Completed execution");

    if initial_events.is_empty() {
        info!("Successfully acked all initial events");
        Ok(())
    } else {
        Err(lambda_runtime::error::HandlerError::from(
            "Failed to ack all initial events",
        ))
    }
}

fn init_sqs_client() -> SqsClient {
    info!("Connecting to local us-east-1 http://sqs.us-east-1.amazonaws.com:9324");

    SqsClient::new_with(
        HttpClient::new().expect("failed to create request dispatcher"),
        rusoto_credential::StaticProvider::new_minimal(
            "dummy_sqs".to_owned(),
            "dummy_sqs".to_owned(),
        ),
        Region::Custom {
            name: "us-east-1".to_string(),
            endpoint: "http://sqs.us-east-1.amazonaws.com:9324".to_string(),
        },
    )
}

fn init_s3_client() -> S3Client {
    info!("Connecting to local http://s3:9000");
    S3Client::new_with(
        HttpClient::new().expect("failed to create request dispatcher"),
        rusoto_credential::StaticProvider::new_minimal(
            "minioadmin".to_owned(),
            "minioadmin".to_owned(),
        ),
        Region::Custom {
            name: "locals3".to_string(),
            endpoint: "http://s3:9000".to_string(),
        },
    )
}

async fn local_handler() -> Result<(), Box<dyn std::error::Error>> {
    std::env::set_var("BUCKET_PREFIX", "local-grapl");
    let analyzer_dispatcher = AnalyzerDispatcher {
        s3_client: Arc::new(init_s3_client()),
    };

    let source_queue_url = std::env::var("SOURCE_QUEUE_URL").expect("SOURCE_QUEUE_URL");
    local_sqs_service(
        source_queue_url,
        "local-grapl-analyzer-dispatched-bucket",
        Context {
            deadline: Utc::now().timestamp_millis() + 10_000,
            ..Default::default()
        },
        |_| init_s3_client(),
        init_s3_client(),
        init_sqs_client(),
        ZstdProtoDecoder::default(),
        SubgraphSerializer {
            proto: Vec::with_capacity(1024),
        },
        analyzer_dispatcher,
        NopCache {},
        |_, event_result| {
            dbg!(event_result);
        },
        move |bucket, key| async move {
            let output_event = S3Event {
                records: vec![S3EventRecord {
                    event_version: None,
                    event_source: None,
                    aws_region: Some("us-east-1".to_owned()),
                    event_time: chrono::Utc::now(),
                    event_name: None,
                    principal_id: S3UserIdentity { principal_id: None },
                    request_parameters: S3RequestParameters {
                        source_ip_address: None,
                    },
                    response_elements: Default::default(),
                    s3: S3Entity {
                        schema_version: None,
                        configuration_id: None,
                        bucket: S3Bucket {
                            name: Some(bucket),
                            owner_identity: S3UserIdentity { principal_id: None },
                            arn: None,
                        },
                        object: S3Object {
                            key: Some(key),
                            size: 0,
                            url_decoded_key: None,
                            version_id: None,
                            e_tag: None,
                            sequencer: None,
                        },
                    },
                }],
            };

            let sqs_client = init_sqs_client();

            // publish to SQS
            sqs_client
                .send_message(SendMessageRequest {
                    message_body: serde_json::to_string(&output_event)
                        .expect("failed to encode s3 event"),
                    queue_url: std::env::var("ANALYZER_EXECUTOR_QUEUE_URL")
                        .expect("ANALYZER_EXECUTOR_QUEUE_URL"),
                    ..Default::default()
                })
                .await?;

            Ok(())
        },
    )
    .await?;

    Ok(())
}

#[tokio::main]
async fn main() -> Result<(), Box<dyn std::error::Error>> {
    grapl_config::init_grapl_log!();

    let is_local = std::env::var("IS_LOCAL").is_ok();

    if is_local {
        info!("Running locally");
        let source_queue_url = std::env::var("SOURCE_QUEUE_URL").expect("SOURCE_QUEUE_URL");

        grapl_config::wait_for_sqs(
            init_sqs_client(),
            source_queue_url.split("/").last().unwrap(),
        )
        .await?;
        grapl_config::wait_for_s3(init_s3_client()).await?;

        loop {
            if let Err(e) = local_handler().await {
                error!("local_handler: {}", e);
            };
<<<<<<< HEAD
        }   
=======
        }
>>>>>>> 60e132f1
    } else {
        info!("Running in AWS");
        lambda!(handler);
    }

    Ok(())
}<|MERGE_RESOLUTION|>--- conflicted
+++ resolved
@@ -484,11 +484,7 @@
             if let Err(e) = local_handler().await {
                 error!("local_handler: {}", e);
             };
-<<<<<<< HEAD
-        }   
-=======
-        }
->>>>>>> 60e132f1
+        }
     } else {
         info!("Running in AWS");
         lambda!(handler);
