#![allow(unused_must_use)]

use std::{collections::HashMap,
          fmt::Debug,
          io::Stdout,
          sync::{Arc,
                 Mutex},
          time::{Duration,
                 SystemTime,
                 UNIX_EPOCH}};

use async_trait::async_trait;
use dgraph_tonic::{Client as DgraphClient,
                   Mutate,
                   Query};
use failure::{bail,
              Error};
use futures::future::FutureExt;
use grapl_config::{env_helpers::{s3_event_emitters_from_env,
                                 FromEnv},
                   event_caches};
use grapl_graph_descriptions::{graph_description::{GeneratedSubgraphs,
                                                   Graph,
                                                   Node},
                               node::NodeT};
use grapl_observe::{dgraph_reporter::DgraphMetricReporter,
                    metric_reporter::{tag,
                                      MetricReporter}};
use grapl_service::{decoder::ZstdProtoDecoder,
                    serialization::SubgraphSerializer};
use log::{error,
          info,
          warn};
use lru_cache::LruCache;
use rusoto_dynamodb::{AttributeValue,
                      DynamoDb,
                      DynamoDbClient,
                      GetItemInput};
use rusoto_s3::S3Client;
use rusoto_sqs::SqsClient;
use serde::{Deserialize,
            Serialize};
use serde_json::{json,
                 Value};
use sqs_executor::{cache::{Cache,
                           CacheResponse,
                           Cacheable},
                   errors::{CheckedError,
                            Recoverable},
                   event_handler::{CompletedEvents,
                                   EventHandler},
                   event_retriever::S3PayloadRetriever,
                   make_ten,
                   s3_event_emitter::S3ToSqsEventNotifier};

fn generate_edge_insert(from: &str, to: &str, edge_name: &str) -> dgraph_tonic::Mutation {
    let mu = json!({
        "uid": from,
        edge_name: {
            "uid": to
        }
    });

    let mut mutation = dgraph_tonic::Mutation::new();
    mutation.commit_now = true;
    mutation.set_set_json(&mu);

    mutation
}

async fn node_key_to_uid(
    dg: &DgraphClient,
    metric_reporter: &mut MetricReporter<Stdout>,
    uid_cache: &mut UidCache,
    node_key: &str,
) -> Result<Option<String>, Error> {
    if uid_cache.is_empty() {
        tracing::debug!("uid_cache is empty");
    }
    if let Some(uid) = uid_cache.get(node_key) {
        let _ =
            metric_reporter.counter("node_key_to_uid.cache.count", 1.0, 0.1, &[tag("hit", true)]);
        return Ok(Some(uid));
    } else {
        let _ = metric_reporter.counter(
            "node_key_to_uid.cache.count",
            1.0,
            0.1,
            &[tag("hit", false)],
        );
    }

    let mut txn = dg.new_read_only_txn();

    const QUERY: &str = r"
       query q0($a: string)
    {
        q0(func: eq(node_key, $a), first: 1) @cascade {
            uid,
            dgraph.type,
        }
    }";

    let mut vars = HashMap::new();
    vars.insert("$a".to_string(), node_key.to_string());

    let query_res = tokio::time::timeout(Duration::from_secs(3), txn.query_with_vars(QUERY, vars))
        .await?
        .map_err(AnyhowFailure::into_failure)?;

    // todo: is there a way to differentiate this query metric from others?
    metric_reporter
        .query(&query_res, &[])
        .unwrap_or_else(|e| error!("query metric failed: {}", e));

    let query_res: Value = serde_json::from_slice(&query_res.json)?;

    let uid = query_res
        .get("q0")
        .and_then(|res| res.get(0))
        .and_then(|uid| uid.get("uid"))
        .and_then(|uid| uid.as_str())
        .map(String::from);
    if let Some(uid) = uid {
        uid_cache.store(node_key.to_string(), uid.to_owned());
        Ok(Some(uid))
    } else {
        Ok(None)
    }
}

async fn upsert_node<CacheT>(
    dg: &DgraphClient,
    cache: &mut CacheT,
    uid_cache: &mut UidCache,
    metric_reporter: &mut MetricReporter<Stdout>,
    node: Node,
) -> Result<String, Error>
where
    CacheT: Cache,
{
    let query = format!(
        r#"
                {{
                  p as var(func: eq(node_key, "{}"), first: 1)
                }}
                "#,
        node.get_node_key()
    );

    let node_key = node.clone_node_key();
    let mut set_json: serde_json::Value = node.into_json();
    let mut node_types = vec![set_json["dgraph.type"].as_str().unwrap().clone()];
    node_types.extend_from_slice(&["Entity", "Base"]);
    set_json["dgraph.type"] = node_types.into();

    set_json["uid"] = "uid(p)".into();
    let cache_key = serde_json::to_string(&set_json).expect("mutation was invalid json");

    match cache.get(cache_key.clone()).await {
        Ok(CacheResponse::Miss) => {
            let _ =
                metric_reporter.counter("upsert_node.cache.count", 1.0, 0.5, &[tag("hit", false)]);
            set_json["last_index_time"] = (SystemTime::now()
                .duration_since(UNIX_EPOCH)
                .expect("Something is very wrong with the system clock")
                .as_millis() as u64)
                .into();

            let mut mu = dgraph_tonic::Mutation::new();
            mu.commit_now = true;
            mu.set_set_json(&set_json);
            tracing::debug!(
                node_key=?node_key,
                "Performing upsert"
            );
            let mut txn = dg.new_mutated_txn();
            let upsert_res =
                match tokio::time::timeout(Duration::from_secs(10), txn.upsert(query, mu)).await? {
                    Ok(res) => res,
                    Err(e) => {
                        tokio::time::timeout(Duration::from_secs(10), txn.discard())
                            .await?
                            .map_err(AnyhowFailure::into_failure)?;
                        return Err(e.into_failure().into());
                    }
                };

            metric_reporter
                .mutation(&upsert_res, &[])
                .unwrap_or_else(|e| error!("mutation metric failed: {}", e));
            tokio::time::timeout(Duration::from_secs(3), txn.commit())
                .await?
                .map_err(AnyhowFailure::into_failure)?;

            info!(
                "Upsert res for {}, set_json: {} upsert_res: {:?}",
                node_key,
                set_json.to_string(),
                upsert_res,
            );
            cache.store(cache_key.into_bytes());
        }
        Err(e) => error!("Failed to get upsert from cache: {}", e),
        Ok(CacheResponse::Hit) => {
            let _ =
                metric_reporter.counter("upsert_node.cache.count", 1.0, 0.1, &[tag("hit", true)]);
        }
    }

    match node_key_to_uid(dg, metric_reporter, uid_cache, &node_key).await? {
        Some(uid) => Ok(uid),
        None => bail!("Could not retrieve uid after upsert for {}", &node_key),
    }
}

#[derive(Debug, Clone)]
struct UidCache {
    cache: Arc<Mutex<LruCache<String, String>>>,
}

impl Default for UidCache {
    fn default() -> Self {
        Self {
            cache: Arc::new(Mutex::new(LruCache::new(100_000))),
        }
    }
}

impl UidCache {
    fn is_empty(&self) -> bool {
        let self_cache = self.cache.lock().unwrap();
        self_cache.is_empty()
    }
    fn get(&self, node_key: &str) -> Option<String> {
        let mut self_cache = self.cache.lock().unwrap();
        let cache_res = self_cache.get_mut(node_key);
        if cache_res.is_some() {
            tracing::debug!("Cache hit");
        } else {
            tracing::debug!("Cache miss")
        }
        cache_res.cloned()
    }
    fn store(&mut self, node_key: String, uid: String) {
        let mut self_cache = self.cache.lock().unwrap();
        self_cache.insert(node_key, uid);
    }
}

#[derive(Clone)]
struct GraphMerger<CacheT>
where
    CacheT: Cache + Clone + Send + Sync + 'static,
{
    mg_client: Arc<DgraphClient>,
    metric_reporter: MetricReporter<Stdout>,
    r_edge_cache: HashMap<String, String>,
    cache: CacheT,
    uid_cache: UidCache,
}

impl<CacheT> GraphMerger<CacheT>
where
    CacheT: Cache + Clone + Send + Sync + 'static,
{
    pub fn new(
        mg_alphas: Vec<String>,
        metric_reporter: MetricReporter<Stdout>,
        cache: CacheT,
    ) -> Self {
        let mg_client = DgraphClient::new(mg_alphas).expect("Failed to create dgraph client.");

        Self {
            mg_client: Arc::new(mg_client),
            metric_reporter,
            r_edge_cache: HashMap::with_capacity(100),
            uid_cache: UidCache::default(),
            cache,
        }
    }
}

async fn upsert_edge<CacheT>(
    mg_client: &DgraphClient,
    metric_reporter: &mut MetricReporter<Stdout>,
    cache: &mut CacheT,
    to: &str,
    from: &str,
    edge_name: &str,
) -> Result<(), failure::Error>
where
    CacheT: Cache,
{
    let cache_key = format!("{}{}{}", &to, &from, &edge_name);
    match cache.get(cache_key.as_bytes().to_owned()).await {
        Ok(CacheResponse::Hit) => return Ok(()),
        Ok(CacheResponse::Miss) => (),
        Err(e) => error!("Failed to retrieve from edge_cache: {:?}", e),
    };

    let mu = generate_edge_insert(&to, &from, &edge_name);
    let txn = mg_client.new_mutated_txn();
    let mut_res = tokio::time::timeout(Duration::from_secs(10), txn.mutate_and_commit_now(mu))
        .await?
        .map_err(AnyhowFailure::into_failure)?;
    metric_reporter
        .mutation(&mut_res, &[])
        .unwrap_or_else(|e| error!("edge mutation metric failed: {}", e));

    cache.store(cache_key.into_bytes()).await;
    Ok(())
}

fn time_based_key_fn(_event: &[u8]) -> String {
    info!("event length {}", _event.len());
    let cur_ms = match SystemTime::now().duration_since(UNIX_EPOCH) {
        Ok(n) => n.as_millis(),
        Err(_) => panic!("SystemTime before UNIX EPOCH!"),
    };

    let cur_day = cur_ms - (cur_ms % 86400);

    format!("{}/{}-{}", cur_day, cur_ms, uuid::Uuid::new_v4())
}

#[tracing::instrument]
async fn handler() -> Result<(), Box<dyn std::error::Error>> {
    let (env, _guard) = grapl_config::init_grapl_env!();
    info!("Starting graph-merger");

    let sqs_client = SqsClient::from_env();
    let _s3_client = S3Client::from_env();

    let cache = &mut event_caches(&env).await;

    // todo: the intitializer should give a cache to each service
    let graph_merger = &mut make_ten(async {
        let mg_alphas = grapl_config::mg_alphas();
        tracing::debug!(
            mg_alphas=?&mg_alphas,
            "Connecting to mg_alphas"
        );
        GraphMerger::new(
            mg_alphas,
            MetricReporter::new(&env.service_name),
            cache[0].clone(),
        )
    })
    .await;

    let serializer = &mut make_ten(async { SubgraphSerializer::default() }).await;

    let s3_emitter =
        &mut s3_event_emitters_from_env(&env, time_based_key_fn, S3ToSqsEventNotifier::from(&env))
            .await;

    let s3_payload_retriever = &mut make_ten(async {
        S3PayloadRetriever::new(
            |region_str| grapl_config::env_helpers::init_s3_client(&region_str),
            ZstdProtoDecoder::default(),
            MetricReporter::new(&env.service_name),
        )
    })
    .await;

    info!("Starting process_loop");
    sqs_executor::process_loop(
        grapl_config::source_queue_url(),
        grapl_config::dead_letter_queue_url(),
        cache,
        sqs_client.clone(),
        graph_merger,
        s3_payload_retriever,
        s3_emitter,
        serializer,
        MetricReporter::new(&env.service_name),
    )
    .await;

    info!("Exiting");

    Ok(())
}

#[derive(thiserror::Error, Debug)]
pub enum GraphMergerError {
    #[error("UnexpectedError")]
    Unexpected(String),
}

impl CheckedError for GraphMergerError {
    fn error_type(&self) -> Recoverable {
        Recoverable::Transient
    }
}

#[async_trait]
impl<CacheT> EventHandler for GraphMerger<CacheT>
where
    CacheT: Cache + Clone + Send + Sync + 'static,
{
    type InputEvent = GeneratedSubgraphs;
    type OutputEvent = Graph;
    type Error = GraphMergerError;

    async fn handle_event(
        &mut self,
        generated_subgraphs: GeneratedSubgraphs,
        _completed: &mut CompletedEvents,
    ) -> Result<Self::OutputEvent, Result<(Self::OutputEvent, Self::Error), Self::Error>> {
        let mut subgraph = Graph::new(0);
        for generated_subgraph in generated_subgraphs.subgraphs {
            subgraph.merge(&generated_subgraph);
        }

        if subgraph.is_empty() {
            warn!("Attempted to merge empty subgraph. Short circuiting.");
            return Ok(Graph::default());
        }

<<<<<<< HEAD
        //let mut identities = Vec::with_capacity(subgraph.nodes.len() + subgraph.edges.len());

=======
>>>>>>> ee602d35
        info!(
            "handling new subgraph with {} nodes {} edges",
            subgraph.nodes.len(),
            subgraph.edges.len(),
        );

        //let mut upsert_res = None;
        //let mut edge_res = None;

<<<<<<< HEAD
        //let mut node_key_to_uid_map = HashMap::new();
        use futures::future::FutureExt;
        //let mut upserts = Vec::with_capacity(subgraph.nodes.len());

        subgraph.perform_upsert(self.mg_client.clone()).await;
/*
=======
        let node_key_to_uid_map = &mut self.uid_cache;
        let mut upserts = Vec::with_capacity(subgraph.nodes.len());
>>>>>>> ee602d35
        for node in subgraph.nodes.values() {
            match self
                .cache
                .get(
                    subgraph.nodes[node.get_node_key()]
                        .clone()
                        .into_json()
                        .to_string(),
                )
                .await
            {
                Ok(CacheResponse::Hit) => {
                    info!("Got cache hit for old_node_key, skipping node.");
                    continue;
                }
                Err(e) => warn!("Failed to retrieve from cache: {:?}", e),
                _ => (),
            };
            upserts.push(
                upsert_node(
                    &self.mg_client,
                    &mut self.cache,
                    node_key_to_uid_map,
                    &mut self.metric_reporter,
                    node.clone(),
                )
                .map(move |u| (node.clone_node_key(), u))
                .await,
            )
<<<<<<< HEAD
        }*/
/*
=======
        }

        let mut upsert_count = 0;
        let mut failed_count = 0;
>>>>>>> ee602d35
        for (node_key, upsert) in upserts.into_iter() {
            let new_uid = match upsert {
                Ok(new_uid) => {
                    upsert_count += 1;
                    new_uid
                }
                Err(e) => {
                    failed_count += 1;
                    error!("upsert_error: {}", e);
                    upsert_res = Some(e);
                    continue;
                }
            };

            node_key_to_uid_map.store(node_key, new_uid);
        }

        if (upsert_count == 0) && upsert_res.is_some() {
            return Err(Err(GraphMergerError::Unexpected(format!(
                "All nodes failed to upsert {:?}",
                upsert_res
            ))));
        }

<<<<<<< HEAD
        info!("Upserted: {} nodes", node_key_to_uid_map.len());
*/
        /*
=======
        info!(
            "Upserted: {} nodes, {} failures",
            upsert_count, failed_count
        );

>>>>>>> ee602d35
        info!("Inserting edges {}", subgraph.edges.len());
        let dynamodb = DynamoDbClient::from_env();

        let mut edge_mutations: Vec<_> = vec![];

        let flattened_edges: Vec<_> = subgraph
            .edges
            .values()
            .map(|e| &e.edges)
            .flatten()
            .collect();
        for edge in flattened_edges.into_iter() {
            match (
                node_key_to_uid_map.get(&edge.from[..]),
                node_key_to_uid_map.get(&edge.to[..]),
            ) {
                (Some(from), Some(to)) if from == to => {
                    let err = format!(
                        "From and To can not be the same uid {} {} {} {} {}",
                        from,
                        to,
                        &edge.from[..],
                        &edge.to[..],
                        &edge.edge_name
                    );
                    error!("{}", err);
                    edge_res = Some(err);
                }
                (Some(from), Some(to)) => {
                    info!("Upserting edge: {} {} {}", &from, &to, &edge.edge_name);
                    edge_mutations.push((from.to_owned(), to.to_owned(), &edge.edge_name));
                }
                (Some(from), None) => {
                    match node_key_to_uid(
                        &self.mg_client,
                        &mut self.metric_reporter,
                        node_key_to_uid_map,
                        &edge.from[..],
                    )
                    .await
                    {
                        Ok(Some(to)) => {
                            edge_mutations.push((from.to_owned(), to.to_owned(), &edge.edge_name))
                        }
                        Ok(None) => edge_res = Some("Edge to uid failed".to_string()),
                        Err(e) => edge_res = Some(e.to_string()),
                    }
                }
                (None, Some(to)) => {
                    match node_key_to_uid(
                        &self.mg_client,
                        &mut self.metric_reporter,
                        node_key_to_uid_map,
                        &edge.to[..],
                    )
                    .await
                    {
                        Ok(Some(from)) => {
                            edge_mutations.push((from.to_owned(), to.to_owned(), &edge.edge_name))
                        }
                        Ok(None) => edge_res = Some("Edge to uid failed".to_string()),
                        Err(e) => edge_res = Some(e.to_string()),
                    }
                }
                (None, None) => {
                    let from = match node_key_to_uid(
                        &self.mg_client,
                        &mut self.metric_reporter,
                        node_key_to_uid_map,
                        &edge.from[..],
                    )
                    .await
                    {
                        Ok(Some(from)) => from,
                        Ok(None) => {
                            edge_res = Some("Edge to uid failed".to_string());
                            continue;
                        }
                        Err(e) => {
                            edge_res = Some(e.to_string());
                            continue;
                        }
                    };

                    let to = match node_key_to_uid(
                        &self.mg_client,
                        &mut self.metric_reporter,
                        node_key_to_uid_map,
                        &edge.to[..],
                    )
                    .await
                    {
                        Ok(Some(to)) => to,
                        Ok(None) => {
                            edge_res = Some("Edge to uid failed".to_string());
                            continue;
                        }
                        Err(e) => {
                            edge_res = Some(e.to_string());
                            continue;
                        }
                    };

                    edge_mutations.push((from.to_owned(), to.to_owned(), &edge.edge_name));
                }
            }
        }

        let r_edge_cache = &mut self.r_edge_cache;

        let mut mutations = Vec::with_capacity(edge_mutations.len());
        for (from, to, edge_name) in edge_mutations {
            let r_edge = match r_edge_cache.get(&edge_name.to_string()) {
                r_edge @ Some(_) => Ok(r_edge.map(String::from)),
                None => get_r_edge(&dynamodb, edge_name.clone()).await,
            };

            match r_edge {
                Ok(Some(r_edge)) if !r_edge.is_empty() => {
                    r_edge_cache.insert(edge_name.to_owned(), r_edge.to_string());
                    mutations.push(
                        upsert_edge(
                            &self.mg_client,
                            &mut self.metric_reporter,
                            &mut self.cache,
                            &to,
                            &from,
                            &r_edge,
                        )
                        .await,
                    )
                }
                Err(e) => {
                    error!("get_r_edge failed: {:?}", e);
                    edge_res = Some(e.to_string());
                }
                _ => warn!("Missing r_edge for f_edge {}", edge_name),
            }

            let upsert_res = upsert_edge(
                &self.mg_client,
                &mut self.metric_reporter,
                &mut self.cache,
                &from,
                &to,
                &edge_name,
            )
            .await;

            if let Err(e) = upsert_res {
                error!(
                    "Failed to upsert edge: {} {} {} {:?}",
                    &from, &to, &edge_name, e
                );
                edge_res = Some(format!("Failed to upsert edge: {:?}", e));
            }
<<<<<<< HEAD
        };

        identities
            .into_iter()
            .for_each(|identity| completed.add_identity(identity));

        completed
         */

        //unimplemented!()

        OutputEvent::new(Completion::Error(sqs_lambda::error::Error::ProcessingError("PLACEHOLDER".to_string())))
    }
}
=======
        }
>>>>>>> ee602d35

        match (upsert_res, edge_res) {
            (Some(e), _) => Err(Ok((subgraph, GraphMergerError::Unexpected(e.to_string())))),
            (_, Some(e)) => Err(Ok((subgraph, GraphMergerError::Unexpected(e.to_string())))),
            (None, None) => Ok(subgraph),
        }
    }
}

#[derive(Debug, Serialize, Deserialize)]
struct EdgeMapping {
    r_edge: String,
}

async fn get_r_edge(
    client: &DynamoDbClient,
    f_edge: String,
) -> Result<Option<String>, GraphMergerError> {
    let mut key = HashMap::new();

    key.insert(
        "f_edge".to_owned(),
        AttributeValue {
            s: Some(f_edge.to_owned()),
            ..Default::default()
        },
    );

    let query = GetItemInput {
        consistent_read: Some(true),
        table_name: std::env::var("GRAPL_SCHEMA_TABLE").expect("GRAPL_SCHEMA_TABLE"),
        key,
        ..Default::default()
    };

    let item = tokio::time::timeout(Duration::from_secs(2), client.get_item(query))
        .await
        .map_err(|e| GraphMergerError::Unexpected(e.to_string()))?
        .map_err(|e| GraphMergerError::Unexpected(e.to_string()))?
        .item;
    match item {
        Some(item) => {
            let mapping: EdgeMapping = serde_dynamodb::from_hashmap(item.clone())
                .map_err(|e| GraphMergerError::Unexpected(e.to_string()))?;
            Ok(Some(mapping.r_edge))
        }
        None => {
            error!("Missing r_edge for: {}", f_edge);
            Ok(None)
        }
    }
}

#[derive(Clone, Default)]
struct HashCache {
    cache: Arc<Mutex<std::collections::HashSet<Vec<u8>>>>,
}

#[derive(thiserror::Error, Debug)]
pub enum HashCacheError {
    // standin until the never type (`!`) is stable
    #[error("HashCacheError.Unreachable")]
    Unreachable,
}

impl CheckedError for HashCacheError {
    fn error_type(&self) -> Recoverable {
        panic!("HashCacheError should be unreachable")
    }
}

#[async_trait]
impl sqs_executor::cache::Cache for HashCache {
    type CacheErrorT = HashCacheError;

    async fn get<CA: Cacheable + Send + Sync + 'static>(
        &mut self,
        cacheable: CA,
    ) -> Result<CacheResponse, Self::CacheErrorT> {
        let self_cache = self.cache.lock().unwrap();

        let id = cacheable.identity();
        if self_cache.contains(&id) {
            Ok(CacheResponse::Hit)
        } else {
            Ok(CacheResponse::Miss)
        }
    }
    async fn store(&mut self, identity: Vec<u8>) -> Result<(), Self::CacheErrorT> {
        let mut self_cache = self.cache.lock().unwrap();
        self_cache.insert(identity);
        Ok(())
    }
}

#[tokio::main]
async fn main() -> Result<(), Box<dyn std::error::Error>> {
    handler().await?;
    Ok(())
}

trait AnyhowFailure {
    fn into_failure(self) -> Error;
}

impl AnyhowFailure for anyhow::Error {
    fn into_failure(self) -> Error {
        failure::Error::from_boxed_compat(From::from(self))
    }
}<|MERGE_RESOLUTION|>--- conflicted
+++ resolved
@@ -1,4 +1,5 @@
-#![allow(unused_must_use)]
+#![allow(unused)]
+#![allow(dead_code)]
 
 use std::{collections::HashMap,
           fmt::Debug,
@@ -15,7 +16,6 @@
                    Query};
 use failure::{bail,
               Error};
-use futures::future::FutureExt;
 use grapl_config::{env_helpers::{s3_event_emitters_from_env,
                                  FromEnv},
                    event_caches};
@@ -40,8 +40,6 @@
 use rusoto_sqs::SqsClient;
 use serde::{Deserialize,
             Serialize};
-use serde_json::{json,
-                 Value};
 use sqs_executor::{cache::{Cache,
                            CacheResponse,
                            Cacheable},
@@ -52,7 +50,8 @@
                    event_retriever::S3PayloadRetriever,
                    make_ten,
                    s3_event_emitter::S3ToSqsEventNotifier};
-
+use serde_json::Value;
+/*
 fn generate_edge_insert(from: &str, to: &str, edge_name: &str) -> dgraph_tonic::Mutation {
     let mu = json!({
         "uid": from,
@@ -66,7 +65,7 @@
     mutation.set_set_json(&mu);
 
     mutation
-}
+}*/
 
 async fn node_key_to_uid(
     dg: &DgraphClient,
@@ -281,6 +280,7 @@
     }
 }
 
+/*
 async fn upsert_edge<CacheT>(
     mg_client: &DgraphClient,
     metric_reporter: &mut MetricReporter<Stdout>,
@@ -310,7 +310,7 @@
 
     cache.store(cache_key.into_bytes()).await;
     Ok(())
-}
+}*/
 
 fn time_based_key_fn(_event: &[u8]) -> String {
     info!("event length {}", _event.len());
@@ -419,11 +419,8 @@
             return Ok(Graph::default());
         }
 
-<<<<<<< HEAD
         //let mut identities = Vec::with_capacity(subgraph.nodes.len() + subgraph.edges.len());
 
-=======
->>>>>>> ee602d35
         info!(
             "handling new subgraph with {} nodes {} edges",
             subgraph.nodes.len(),
@@ -433,17 +430,11 @@
         //let mut upsert_res = None;
         //let mut edge_res = None;
 
-<<<<<<< HEAD
         //let mut node_key_to_uid_map = HashMap::new();
-        use futures::future::FutureExt;
         //let mut upserts = Vec::with_capacity(subgraph.nodes.len());
 
         subgraph.perform_upsert(self.mg_client.clone()).await;
 /*
-=======
-        let node_key_to_uid_map = &mut self.uid_cache;
-        let mut upserts = Vec::with_capacity(subgraph.nodes.len());
->>>>>>> ee602d35
         for node in subgraph.nodes.values() {
             match self
                 .cache
@@ -473,15 +464,8 @@
                 .map(move |u| (node.clone_node_key(), u))
                 .await,
             )
-<<<<<<< HEAD
         }*/
 /*
-=======
-        }
-
-        let mut upsert_count = 0;
-        let mut failed_count = 0;
->>>>>>> ee602d35
         for (node_key, upsert) in upserts.into_iter() {
             let new_uid = match upsert {
                 Ok(new_uid) => {
@@ -506,17 +490,9 @@
             ))));
         }
 
-<<<<<<< HEAD
         info!("Upserted: {} nodes", node_key_to_uid_map.len());
 */
         /*
-=======
-        info!(
-            "Upserted: {} nodes, {} failures",
-            upsert_count, failed_count
-        );
-
->>>>>>> ee602d35
         info!("Inserting edges {}", subgraph.edges.len());
         let dynamodb = DynamoDbClient::from_env();
 
@@ -673,7 +649,6 @@
                 );
                 edge_res = Some(format!("Failed to upsert edge: {:?}", e));
             }
-<<<<<<< HEAD
         };
 
         identities
@@ -685,18 +660,7 @@
 
         //unimplemented!()
 
-        OutputEvent::new(Completion::Error(sqs_lambda::error::Error::ProcessingError("PLACEHOLDER".to_string())))
-    }
-}
-=======
-        }
->>>>>>> ee602d35
-
-        match (upsert_res, edge_res) {
-            (Some(e), _) => Err(Ok((subgraph, GraphMergerError::Unexpected(e.to_string())))),
-            (_, Some(e)) => Err(Ok((subgraph, GraphMergerError::Unexpected(e.to_string())))),
-            (None, None) => Ok(subgraph),
-        }
+        Err(Err(GraphMergerError::Unexpected("PLACEHOLDER".to_string())))
     }
 }
 
