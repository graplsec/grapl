#![allow(unused)]
#![allow(dead_code)]
<<<<<<< HEAD

pub mod service;
pub mod upserter;
pub mod upsert_util;
pub mod reverse_resolver;

use graph_merger_lib;
=======
>>>>>>> 5da88e0a

use std::{collections::HashMap,
          fmt::Debug,
          io::Stdout,
          sync::{Arc,
                 Mutex},
          time::{Duration,
                 SystemTime,
                 UNIX_EPOCH}};
use crate::reverse_resolver::{get_r_edges_from_dynamodb, ReverseEdgeResolver};
use crate::service::{GraphMerger, time_based_key_fn};
use async_trait::async_trait;
use dgraph_tonic::{Client as DgraphClient,
                   Mutate,
                   Query};
use failure::{bail,
              Error};
use grapl_config::{env_helpers::{s3_event_emitters_from_env,
                                 FromEnv},
                   event_caches};
<<<<<<< HEAD
use grapl_graph_descriptions::graph_description::{Edge,
                                                  IdentifiedGraph,
                                                  IdentifiedNode,
                                                  MergedGraph,
                                                  MergedNode,
                                                  EdgeList};
=======
use grapl_graph_descriptions::{graph_description::{Edge,
                                                   EdgeList,
                                                   GeneratedSubgraphs,
                                                   Graph,
                                                   Node},
                               node::NodeT};
>>>>>>> 5da88e0a
use grapl_observe::{dgraph_reporter::DgraphMetricReporter,
                    metric_reporter::{tag,
                                      MetricReporter}};
use grapl_service::{decoder::ZstdProtoDecoder,
<<<<<<< HEAD
                    serialization::MergedGraphSerializer};

=======
                    serialization::SubgraphSerializer};
>>>>>>> 5da88e0a
use grapl_utils::{future_ext::GraplFutureExt,
                  rusoto_ext::dynamodb::GraplDynamoDbClientExt};
use lazy_static::lazy_static;
use log::{error,
          info,
          warn};
use rusoto_dynamodb::{AttributeValue,
                      BatchGetItemInput,
                      DynamoDb,
                      DynamoDbClient,
                      GetItemInput,
                      KeysAndAttributes};
use rusoto_s3::S3Client;
use rusoto_sqs::SqsClient;
use serde::{Deserialize,
            Serialize};
use serde_json::Value;
use sqs_executor::{cache::{Cache,
                           CacheResponse,
                           Cacheable},
                   errors::{CheckedError,
                            Recoverable},
                   event_handler::{CompletedEvents,
                                   EventHandler},
                   event_retriever::S3PayloadRetriever,
                   make_ten,
                   s3_event_emitter::S3ToSqsEventNotifier};

<<<<<<< HEAD
=======
lazy_static! {
    /// timeout for dynamodb queries
    static ref DYNAMODB_QUERY_TIMEOUT: Duration = Duration::from_secs(3);
}

#[derive(Clone)]
struct GraphMerger<CacheT>
where
    CacheT: Cache + Clone + Send + Sync + 'static,
{
    mg_client: Arc<DgraphClient>,
    metric_reporter: MetricReporter<Stdout>,
    r_edge_cache: HashMap<String, String>,
    cache: CacheT,
}

impl<CacheT> GraphMerger<CacheT>
where
    CacheT: Cache + Clone + Send + Sync + 'static,
{
    pub fn new(
        mg_alphas: Vec<String>,
        metric_reporter: MetricReporter<Stdout>,
        cache: CacheT,
    ) -> Self {
        let mg_client = DgraphClient::new(mg_alphas).expect("Failed to create dgraph client.");

        Self {
            mg_client: Arc::new(mg_client),
            metric_reporter,
            r_edge_cache: HashMap::with_capacity(256),
            cache,
        }
    }
}

fn time_based_key_fn(_event: &[u8]) -> String {
    info!("event length {}", _event.len());
    let cur_ms = match SystemTime::now().duration_since(UNIX_EPOCH) {
        Ok(n) => n.as_millis(),
        Err(_) => panic!("SystemTime before UNIX EPOCH!"),
    };

    let cur_day = cur_ms - (cur_ms % 86400);

    format!("{}/{}-{}", cur_day, cur_ms, uuid::Uuid::new_v4())
}

>>>>>>> 5da88e0a
#[tracing::instrument]
async fn handler() -> Result<(), Box<dyn std::error::Error>> {
    let (env, _guard) = grapl_config::init_grapl_env!();
    info!("Starting graph-merger");

    let sqs_client = SqsClient::from_env();

    let cache = &mut event_caches(&env).await;

    // todo: the intitializer should give a cache to each service
    let graph_merger = &mut make_ten(async {
        let mg_alphas = grapl_config::mg_alphas();
        // Shoehorn `http://` in, if the user understandably forgot to do so
        let mg_alphas = mg_alphas
            .into_iter()
            .map(|mg_alpha| {
                if mg_alpha.contains("http://") {
                    mg_alpha
                } else {
                    format!("http://{}", mg_alpha)
                }
            })
            .collect();
        tracing::debug!(
            mg_alphas=?&mg_alphas,
            "Connecting to mg_alphas"
        );
        let dynamo = DynamoDbClient::from_env();
        let reverse_edge_resolver = ReverseEdgeResolver::new(
            dynamo, MetricReporter::new(&env.service_name), 1000,
        );
        GraphMerger::new(
            mg_alphas,
            reverse_edge_resolver,
            MetricReporter::new(&env.service_name),
            cache[0].clone(),
        )
    })
        .await;

    let serializer = &mut make_ten(async { MergedGraphSerializer::default() }).await;

    let s3_emitter =
        &mut s3_event_emitters_from_env(&env, time_based_key_fn, S3ToSqsEventNotifier::from(&env))
            .await;

    let s3_payload_retriever = &mut make_ten(async {
        S3PayloadRetriever::new(
            |region_str| grapl_config::env_helpers::init_s3_client(&region_str),
            ZstdProtoDecoder::default(),
            MetricReporter::new(&env.service_name),
        )
    })
        .await;

    info!("Starting process_loop");
    sqs_executor::process_loop(
        grapl_config::source_queue_url(),
        grapl_config::dead_letter_queue_url(),
        cache,
        sqs_client.clone(),
        graph_merger,
        s3_payload_retriever,
        s3_emitter,
        serializer,
        MetricReporter::new(&env.service_name),
    )
        .await;

    info!("Exiting");

    Ok(())
}

<<<<<<< HEAD
=======
#[derive(thiserror::Error, Debug)]
pub enum GraphMergerError {
    #[error("UnexpectedError")]
    Unexpected(String),
}

impl CheckedError for GraphMergerError {
    fn error_type(&self) -> Recoverable {
        Recoverable::Transient
    }
}

#[async_trait]
impl<CacheT> EventHandler for GraphMerger<CacheT>
where
    CacheT: Cache + Clone + Send + Sync + 'static,
{
    type InputEvent = GeneratedSubgraphs;
    type OutputEvent = Graph;
    type Error = GraphMergerError;

    async fn handle_event(
        &mut self,
        generated_subgraphs: GeneratedSubgraphs,
        _completed: &mut CompletedEvents,
    ) -> Result<Self::OutputEvent, Result<(Self::OutputEvent, Self::Error), Self::Error>> {
        let mut subgraph = Graph::new(0);

        for generated_subgraph in generated_subgraphs.subgraphs {
            subgraph.merge(&generated_subgraph);
        }

        if subgraph.is_empty() {
            warn!("Attempted to merge empty subgraph. Short circuiting.");
            return Ok(Graph::default());
        }

        info!(
            "handling new subgraph with {} nodes {} edges",
            subgraph.nodes.len(),
            subgraph.edges.len(),
        );

        /*
        1. cache check for nodes - remove hits
            1. for each node
                1. grab each predicate with a value that isn't null
                2. check if any predicate names DON'T hit cache
                3. if so, continue with node upsert
                4. else, remove node
        2. cache check for edges - remove hits
            1. for each 'edge'
                1. filter if `from:edge_name:to` is stored
                2. store key otherwise
            2.
        3. fetch r_edges and insert them into the subgraph
        4. perform upsert
        5. gang gang
         */

        let uncached_nodes: Vec<Node> = {
            // list of nodes with different number of predicates
            // [[1, 2, 3], [4, 5], [6, 7, 8, 9]]
            // flatten
            // [1, 2, 3, 4, 5, 6, 7, 8, 9]
            // fetch from cache (node_key:name:value)
            // [h, m, m, h, h, m, m, h, h]
            // grab next n cache responses based on next n node predicates
            // [[h, m, m], [h, h], [m, m, h, h]]
            // zip
            // [([h, m, m], [1, 2, 3]), ([h, h], [4, 5]), ([m, m, h, h], [6, 7, 8, 9])]
            // ... filter on accumulative hit/miss -> contains a miss, return true (keep)
            // [([h, m, m], [1, 2, 3]), ([m, m, h, h], [6, 7, 8, 9])]
            // map nodes
            // [[1, 2, 3], [6, 7, 8, 9]]

            let predicate_cache_identities: Vec<_> = subgraph
                .nodes
                .iter()
                .flat_map(|(_, node)| node.get_cache_identities_for_predicates())
                .collect();

            let mut cache_results: Vec<CacheResponse> =
                match self.cache.get_all(predicate_cache_identities.clone()).await {
                    Ok(results) => results.into_iter().map(|(_, response)| response).collect(),
                    Err(e) => {
                        error!(
                            "Error occurred when checking for cached predicates in redis. {}",
                            e
                        );
                        (0..predicate_cache_identities.len())
                            .map(|_| CacheResponse::Miss)
                            .collect()
                    }
                };

            subgraph
                .nodes
                .into_iter()
                .map(|(_, node)| node)
                .filter(|node| {
                    let num_of_predicates = node.get_cache_identities_for_predicates().len();

                    /*
                      if any of the cache responses are misses, the `.all(...)` should return false.
                      we negate this condition since we only want to *keep* nodes that have cache misses (as they need to be written)
                    */
                    !cache_results
                        .drain(0..std::cmp::min(num_of_predicates, cache_results.len()))
                        .all(|cache_result| match cache_result {
                            CacheResponse::Hit => true,
                            CacheResponse::Miss => false,
                        })
                })
                .collect()
        };

        let uncached_edges: Vec<Edge> = {
            let all_edges: Vec<_> = subgraph
                .edges
                .into_iter()
                .flat_map(|(_, EdgeList { edges })| edges)
                .collect();

            let cacheable_edges: Vec<_> = all_edges
                .iter()
                .map(
                    |Edge {
                         from,
                         to,
                         edge_name,
                     }| format!("{}:{}:{}", from, edge_name, to),
                )
                .collect();

            let cache_results: Vec<CacheResponse> =
                match self.cache.get_all(cacheable_edges.clone()).await {
                    Ok(result) => result.into_iter().map(|(_, response)| response).collect(),
                    Err(e) => {
                        error!(
                            "Error occurred when checking for cached edges in redis. {}",
                            e
                        );
                        // return an expected number of cache-misses
                        (0..all_edges.len()).map(|_| CacheResponse::Miss).collect()
                    }
                };

            // mark everything as cached (since we'll be processing it
            self.cache
                .store_all(
                    cacheable_edges
                        .into_iter()
                        .map(|item| item.as_bytes().to_vec())
                        .collect(),
                )
                .await;

            all_edges
                .into_iter()
                .zip(cache_results)
                .filter(|(_, cache_result)| match cache_result {
                    CacheResponse::Miss => true,
                    CacheResponse::Hit => false,
                })
                .map(|(edge, _)| edge)
                .collect()
        };

        let r_edges: Vec<Edge> = {
            let dynamodb = DynamoDbClient::from_env();
            let r_edge_cache = &mut self.r_edge_cache;

            let f_edge_to_r_edge_target: HashMap<String, Option<String>> = uncached_edges
                .iter()
                .map(
                    |Edge {
                         from,
                         to,
                         edge_name,
                     }| {
                        (
                            edge_name.to_string(),
                            r_edge_cache.get(edge_name).map(String::from),
                        )
                    },
                )
                .collect();

            let unknown_r_edges: Vec<_> = f_edge_to_r_edge_target
                .iter()
                .filter(|(f_edge, r_edge)| r_edge.is_none())
                .map(|(f_edge, _)| f_edge.to_string())
                .collect();

            if !unknown_r_edges.is_empty() {
                let found_r_edges: HashMap<String, String> =
                    get_r_edges_from_dynamodb(&dynamodb, unknown_r_edges.clone())
                        .await
                        .map_err(|err| Err(err))?
                        .into_iter()
                        .filter_map(|(key, answer)| {
                            if answer.is_none() {
                                error!("Failed to fetch r_edge for f_edge {}", key);
                            }

                            answer.map(|value| (key, value))
                        })
                        .collect();

                r_edge_cache.extend(found_r_edges);
            }

            // fetch the r_edge_name and convert it into an Edge that points backwards along this edge_name
            uncached_edges
                .iter()
                .filter_map(
                    |Edge {
                         from,
                         to,
                         edge_name,
                     }| {
                        r_edge_cache
                            .get(edge_name)
                            .map(String::from)
                            .map(|r_edge_name| Edge {
                                from: to.clone(),
                                to: from.clone(),
                                edge_name: r_edge_name,
                            })
                    },
                )
                .collect()
        };

        let mut uncached_subgraph = Graph::new(0);

        for node in uncached_nodes {
            uncached_subgraph.add_node_without_edges(node);
        }

        for Edge {
            from,
            to,
            edge_name,
        } in uncached_edges.into_iter().chain(r_edges)
        {
            uncached_subgraph.add_edge(edge_name, from, to);
        }

        uncached_subgraph
            .perform_upsert(self.mg_client.clone())
            .await;

        Ok(uncached_subgraph)
    }
}

#[derive(Debug, Serialize, Deserialize)]
struct EdgeMapping {
    r_edge: String,
}

/// Returns a HashMap of f_edge -> Optional r_edge entries from dynamodb
async fn get_r_edges_from_dynamodb(
    client: &DynamoDbClient,
    f_edges: Vec<String>,
) -> Result<HashMap<String, Option<String>>, GraphMergerError> {
    let schema_table_name = std::env::var("GRAPL_SCHEMA_TABLE").expect("GRAPL_SCHEMA_TABLE");

    let keys: Vec<HashMap<String, AttributeValue>> = f_edges
        .iter()
        .map(|f_edge| {
            let mut key_map = HashMap::new();
            key_map.insert(
                "f_edge".to_string(),
                AttributeValue {
                    s: Some(f_edge.to_string()),
                    ..Default::default()
                },
            );

            key_map
        })
        .collect();

    let keys_and_attributes = KeysAndAttributes {
        consistent_read: Some(true),
        keys,
        ..Default::default()
    };

    let mut request_items = HashMap::new();
    request_items.insert(schema_table_name.clone(), keys_and_attributes);

    let query = BatchGetItemInput {
        request_items,
        return_consumed_capacity: None,
    };

    /*
       1. Map timeout error
       2. Map Rusoto error
       3. Grab responses (HashMap<String, Vec<HashMap<String, AttributeValue>>>) (or return error)
       4. Pull the entire set of responses out for the schema table (Vec<HashMap<String, AttributeValue>>) (or return error)
    */
    let schema_table_response: Vec<HashMap<String, AttributeValue>> = client
        .batch_get_item_reliably(query)
        .timeout(*DYNAMODB_QUERY_TIMEOUT)
        .await
        .map_err(|e| GraphMergerError::Unexpected(e.to_string()))?
        .map_err(|e| GraphMergerError::Unexpected(e.to_string()))?
        .responses
        .ok_or(GraphMergerError::Unexpected(format!(
            "Failed to fetch results from dynamodb"
        )))?
        .remove(&schema_table_name)
        .ok_or(GraphMergerError::Unexpected(format!(
            "Missing data from expected table in dynamodb"
        )))?;

    /*
       1. Remove entries without f_edge and r_edge
       2. Grab both f_edge and r_edge properties as strings (`.s`)
       3. If both are present, return; otherwise error and filter entry out
    */
    Ok(schema_table_response
        .into_iter()
        .filter(|hashmap| hashmap.contains_key("f_edge") && hashmap.contains_key("r_edge"))
        .filter_map(|hashmap| {
            match (
                hashmap.get("f_edge").map(|item| item.s.clone()),
                hashmap.get("r_edge").map(|item| item.s.clone()),
            ) {
                (Some(Some(f_edge)), Some(r_edge)) => Some((f_edge, r_edge)),
                (Some(Some(f_edge)), _) => {
                    error!("Missing r_edge for f_edge ({}) in dynamodb schema.", f_edge);
                    None
                }
                (None, Some(Some(r_edge))) => {
                    error!(
                        "Failed to associate retrieved r_edge ({}) with an f_edge",
                        r_edge
                    );
                    None
                }
                _ => None,
            }
        })
        .collect())
}

>>>>>>> 5da88e0a
#[tokio::main]
async fn main() -> Result<(), Box<dyn std::error::Error>> {
    handler().await?;
    Ok(())
}<|MERGE_RESOLUTION|>--- conflicted
+++ resolved
@@ -1,15 +1,10 @@
 #![allow(unused)]
 #![allow(dead_code)]
-<<<<<<< HEAD
 
+pub mod reverse_resolver;
 pub mod service;
+pub mod upsert_util;
 pub mod upserter;
-pub mod upsert_util;
-pub mod reverse_resolver;
-
-use graph_merger_lib;
-=======
->>>>>>> 5da88e0a
 
 use std::{collections::HashMap,
           fmt::Debug,
@@ -19,42 +14,28 @@
           time::{Duration,
                  SystemTime,
                  UNIX_EPOCH}};
-use crate::reverse_resolver::{get_r_edges_from_dynamodb, ReverseEdgeResolver};
-use crate::service::{GraphMerger, time_based_key_fn};
+
 use async_trait::async_trait;
 use dgraph_tonic::{Client as DgraphClient,
                    Mutate,
                    Query};
 use failure::{bail,
               Error};
+use graph_merger_lib;
 use grapl_config::{env_helpers::{s3_event_emitters_from_env,
                                  FromEnv},
                    event_caches};
-<<<<<<< HEAD
 use grapl_graph_descriptions::graph_description::{Edge,
+                                                  EdgeList,
                                                   IdentifiedGraph,
                                                   IdentifiedNode,
                                                   MergedGraph,
-                                                  MergedNode,
-                                                  EdgeList};
-=======
-use grapl_graph_descriptions::{graph_description::{Edge,
-                                                   EdgeList,
-                                                   GeneratedSubgraphs,
-                                                   Graph,
-                                                   Node},
-                               node::NodeT};
->>>>>>> 5da88e0a
+                                                  MergedNode};
 use grapl_observe::{dgraph_reporter::DgraphMetricReporter,
                     metric_reporter::{tag,
                                       MetricReporter}};
 use grapl_service::{decoder::ZstdProtoDecoder,
-<<<<<<< HEAD
                     serialization::MergedGraphSerializer};
-
-=======
-                    serialization::SubgraphSerializer};
->>>>>>> 5da88e0a
 use grapl_utils::{future_ext::GraplFutureExt,
                   rusoto_ext::dynamodb::GraplDynamoDbClientExt};
 use lazy_static::lazy_static;
@@ -83,57 +64,11 @@
                    make_ten,
                    s3_event_emitter::S3ToSqsEventNotifier};
 
-<<<<<<< HEAD
-=======
-lazy_static! {
-    /// timeout for dynamodb queries
-    static ref DYNAMODB_QUERY_TIMEOUT: Duration = Duration::from_secs(3);
-}
+use crate::{reverse_resolver::{get_r_edges_from_dynamodb,
+                               ReverseEdgeResolver},
+            service::{time_based_key_fn,
+                      GraphMerger}};
 
-#[derive(Clone)]
-struct GraphMerger<CacheT>
-where
-    CacheT: Cache + Clone + Send + Sync + 'static,
-{
-    mg_client: Arc<DgraphClient>,
-    metric_reporter: MetricReporter<Stdout>,
-    r_edge_cache: HashMap<String, String>,
-    cache: CacheT,
-}
-
-impl<CacheT> GraphMerger<CacheT>
-where
-    CacheT: Cache + Clone + Send + Sync + 'static,
-{
-    pub fn new(
-        mg_alphas: Vec<String>,
-        metric_reporter: MetricReporter<Stdout>,
-        cache: CacheT,
-    ) -> Self {
-        let mg_client = DgraphClient::new(mg_alphas).expect("Failed to create dgraph client.");
-
-        Self {
-            mg_client: Arc::new(mg_client),
-            metric_reporter,
-            r_edge_cache: HashMap::with_capacity(256),
-            cache,
-        }
-    }
-}
-
-fn time_based_key_fn(_event: &[u8]) -> String {
-    info!("event length {}", _event.len());
-    let cur_ms = match SystemTime::now().duration_since(UNIX_EPOCH) {
-        Ok(n) => n.as_millis(),
-        Err(_) => panic!("SystemTime before UNIX EPOCH!"),
-    };
-
-    let cur_day = cur_ms - (cur_ms % 86400);
-
-    format!("{}/{}-{}", cur_day, cur_ms, uuid::Uuid::new_v4())
-}
-
->>>>>>> 5da88e0a
 #[tracing::instrument]
 async fn handler() -> Result<(), Box<dyn std::error::Error>> {
     let (env, _guard) = grapl_config::init_grapl_env!();
@@ -162,9 +97,8 @@
             "Connecting to mg_alphas"
         );
         let dynamo = DynamoDbClient::from_env();
-        let reverse_edge_resolver = ReverseEdgeResolver::new(
-            dynamo, MetricReporter::new(&env.service_name), 1000,
-        );
+        let reverse_edge_resolver =
+            ReverseEdgeResolver::new(dynamo, MetricReporter::new(&env.service_name), 1000);
         GraphMerger::new(
             mg_alphas,
             reverse_edge_resolver,
@@ -172,7 +106,7 @@
             cache[0].clone(),
         )
     })
-        .await;
+    .await;
 
     let serializer = &mut make_ten(async { MergedGraphSerializer::default() }).await;
 
@@ -187,7 +121,7 @@
             MetricReporter::new(&env.service_name),
         )
     })
-        .await;
+    .await;
 
     info!("Starting process_loop");
     sqs_executor::process_loop(
@@ -201,368 +135,13 @@
         serializer,
         MetricReporter::new(&env.service_name),
     )
-        .await;
+    .await;
 
     info!("Exiting");
 
     Ok(())
 }
 
-<<<<<<< HEAD
-=======
-#[derive(thiserror::Error, Debug)]
-pub enum GraphMergerError {
-    #[error("UnexpectedError")]
-    Unexpected(String),
-}
-
-impl CheckedError for GraphMergerError {
-    fn error_type(&self) -> Recoverable {
-        Recoverable::Transient
-    }
-}
-
-#[async_trait]
-impl<CacheT> EventHandler for GraphMerger<CacheT>
-where
-    CacheT: Cache + Clone + Send + Sync + 'static,
-{
-    type InputEvent = GeneratedSubgraphs;
-    type OutputEvent = Graph;
-    type Error = GraphMergerError;
-
-    async fn handle_event(
-        &mut self,
-        generated_subgraphs: GeneratedSubgraphs,
-        _completed: &mut CompletedEvents,
-    ) -> Result<Self::OutputEvent, Result<(Self::OutputEvent, Self::Error), Self::Error>> {
-        let mut subgraph = Graph::new(0);
-
-        for generated_subgraph in generated_subgraphs.subgraphs {
-            subgraph.merge(&generated_subgraph);
-        }
-
-        if subgraph.is_empty() {
-            warn!("Attempted to merge empty subgraph. Short circuiting.");
-            return Ok(Graph::default());
-        }
-
-        info!(
-            "handling new subgraph with {} nodes {} edges",
-            subgraph.nodes.len(),
-            subgraph.edges.len(),
-        );
-
-        /*
-        1. cache check for nodes - remove hits
-            1. for each node
-                1. grab each predicate with a value that isn't null
-                2. check if any predicate names DON'T hit cache
-                3. if so, continue with node upsert
-                4. else, remove node
-        2. cache check for edges - remove hits
-            1. for each 'edge'
-                1. filter if `from:edge_name:to` is stored
-                2. store key otherwise
-            2.
-        3. fetch r_edges and insert them into the subgraph
-        4. perform upsert
-        5. gang gang
-         */
-
-        let uncached_nodes: Vec<Node> = {
-            // list of nodes with different number of predicates
-            // [[1, 2, 3], [4, 5], [6, 7, 8, 9]]
-            // flatten
-            // [1, 2, 3, 4, 5, 6, 7, 8, 9]
-            // fetch from cache (node_key:name:value)
-            // [h, m, m, h, h, m, m, h, h]
-            // grab next n cache responses based on next n node predicates
-            // [[h, m, m], [h, h], [m, m, h, h]]
-            // zip
-            // [([h, m, m], [1, 2, 3]), ([h, h], [4, 5]), ([m, m, h, h], [6, 7, 8, 9])]
-            // ... filter on accumulative hit/miss -> contains a miss, return true (keep)
-            // [([h, m, m], [1, 2, 3]), ([m, m, h, h], [6, 7, 8, 9])]
-            // map nodes
-            // [[1, 2, 3], [6, 7, 8, 9]]
-
-            let predicate_cache_identities: Vec<_> = subgraph
-                .nodes
-                .iter()
-                .flat_map(|(_, node)| node.get_cache_identities_for_predicates())
-                .collect();
-
-            let mut cache_results: Vec<CacheResponse> =
-                match self.cache.get_all(predicate_cache_identities.clone()).await {
-                    Ok(results) => results.into_iter().map(|(_, response)| response).collect(),
-                    Err(e) => {
-                        error!(
-                            "Error occurred when checking for cached predicates in redis. {}",
-                            e
-                        );
-                        (0..predicate_cache_identities.len())
-                            .map(|_| CacheResponse::Miss)
-                            .collect()
-                    }
-                };
-
-            subgraph
-                .nodes
-                .into_iter()
-                .map(|(_, node)| node)
-                .filter(|node| {
-                    let num_of_predicates = node.get_cache_identities_for_predicates().len();
-
-                    /*
-                      if any of the cache responses are misses, the `.all(...)` should return false.
-                      we negate this condition since we only want to *keep* nodes that have cache misses (as they need to be written)
-                    */
-                    !cache_results
-                        .drain(0..std::cmp::min(num_of_predicates, cache_results.len()))
-                        .all(|cache_result| match cache_result {
-                            CacheResponse::Hit => true,
-                            CacheResponse::Miss => false,
-                        })
-                })
-                .collect()
-        };
-
-        let uncached_edges: Vec<Edge> = {
-            let all_edges: Vec<_> = subgraph
-                .edges
-                .into_iter()
-                .flat_map(|(_, EdgeList { edges })| edges)
-                .collect();
-
-            let cacheable_edges: Vec<_> = all_edges
-                .iter()
-                .map(
-                    |Edge {
-                         from,
-                         to,
-                         edge_name,
-                     }| format!("{}:{}:{}", from, edge_name, to),
-                )
-                .collect();
-
-            let cache_results: Vec<CacheResponse> =
-                match self.cache.get_all(cacheable_edges.clone()).await {
-                    Ok(result) => result.into_iter().map(|(_, response)| response).collect(),
-                    Err(e) => {
-                        error!(
-                            "Error occurred when checking for cached edges in redis. {}",
-                            e
-                        );
-                        // return an expected number of cache-misses
-                        (0..all_edges.len()).map(|_| CacheResponse::Miss).collect()
-                    }
-                };
-
-            // mark everything as cached (since we'll be processing it
-            self.cache
-                .store_all(
-                    cacheable_edges
-                        .into_iter()
-                        .map(|item| item.as_bytes().to_vec())
-                        .collect(),
-                )
-                .await;
-
-            all_edges
-                .into_iter()
-                .zip(cache_results)
-                .filter(|(_, cache_result)| match cache_result {
-                    CacheResponse::Miss => true,
-                    CacheResponse::Hit => false,
-                })
-                .map(|(edge, _)| edge)
-                .collect()
-        };
-
-        let r_edges: Vec<Edge> = {
-            let dynamodb = DynamoDbClient::from_env();
-            let r_edge_cache = &mut self.r_edge_cache;
-
-            let f_edge_to_r_edge_target: HashMap<String, Option<String>> = uncached_edges
-                .iter()
-                .map(
-                    |Edge {
-                         from,
-                         to,
-                         edge_name,
-                     }| {
-                        (
-                            edge_name.to_string(),
-                            r_edge_cache.get(edge_name).map(String::from),
-                        )
-                    },
-                )
-                .collect();
-
-            let unknown_r_edges: Vec<_> = f_edge_to_r_edge_target
-                .iter()
-                .filter(|(f_edge, r_edge)| r_edge.is_none())
-                .map(|(f_edge, _)| f_edge.to_string())
-                .collect();
-
-            if !unknown_r_edges.is_empty() {
-                let found_r_edges: HashMap<String, String> =
-                    get_r_edges_from_dynamodb(&dynamodb, unknown_r_edges.clone())
-                        .await
-                        .map_err(|err| Err(err))?
-                        .into_iter()
-                        .filter_map(|(key, answer)| {
-                            if answer.is_none() {
-                                error!("Failed to fetch r_edge for f_edge {}", key);
-                            }
-
-                            answer.map(|value| (key, value))
-                        })
-                        .collect();
-
-                r_edge_cache.extend(found_r_edges);
-            }
-
-            // fetch the r_edge_name and convert it into an Edge that points backwards along this edge_name
-            uncached_edges
-                .iter()
-                .filter_map(
-                    |Edge {
-                         from,
-                         to,
-                         edge_name,
-                     }| {
-                        r_edge_cache
-                            .get(edge_name)
-                            .map(String::from)
-                            .map(|r_edge_name| Edge {
-                                from: to.clone(),
-                                to: from.clone(),
-                                edge_name: r_edge_name,
-                            })
-                    },
-                )
-                .collect()
-        };
-
-        let mut uncached_subgraph = Graph::new(0);
-
-        for node in uncached_nodes {
-            uncached_subgraph.add_node_without_edges(node);
-        }
-
-        for Edge {
-            from,
-            to,
-            edge_name,
-        } in uncached_edges.into_iter().chain(r_edges)
-        {
-            uncached_subgraph.add_edge(edge_name, from, to);
-        }
-
-        uncached_subgraph
-            .perform_upsert(self.mg_client.clone())
-            .await;
-
-        Ok(uncached_subgraph)
-    }
-}
-
-#[derive(Debug, Serialize, Deserialize)]
-struct EdgeMapping {
-    r_edge: String,
-}
-
-/// Returns a HashMap of f_edge -> Optional r_edge entries from dynamodb
-async fn get_r_edges_from_dynamodb(
-    client: &DynamoDbClient,
-    f_edges: Vec<String>,
-) -> Result<HashMap<String, Option<String>>, GraphMergerError> {
-    let schema_table_name = std::env::var("GRAPL_SCHEMA_TABLE").expect("GRAPL_SCHEMA_TABLE");
-
-    let keys: Vec<HashMap<String, AttributeValue>> = f_edges
-        .iter()
-        .map(|f_edge| {
-            let mut key_map = HashMap::new();
-            key_map.insert(
-                "f_edge".to_string(),
-                AttributeValue {
-                    s: Some(f_edge.to_string()),
-                    ..Default::default()
-                },
-            );
-
-            key_map
-        })
-        .collect();
-
-    let keys_and_attributes = KeysAndAttributes {
-        consistent_read: Some(true),
-        keys,
-        ..Default::default()
-    };
-
-    let mut request_items = HashMap::new();
-    request_items.insert(schema_table_name.clone(), keys_and_attributes);
-
-    let query = BatchGetItemInput {
-        request_items,
-        return_consumed_capacity: None,
-    };
-
-    /*
-       1. Map timeout error
-       2. Map Rusoto error
-       3. Grab responses (HashMap<String, Vec<HashMap<String, AttributeValue>>>) (or return error)
-       4. Pull the entire set of responses out for the schema table (Vec<HashMap<String, AttributeValue>>) (or return error)
-    */
-    let schema_table_response: Vec<HashMap<String, AttributeValue>> = client
-        .batch_get_item_reliably(query)
-        .timeout(*DYNAMODB_QUERY_TIMEOUT)
-        .await
-        .map_err(|e| GraphMergerError::Unexpected(e.to_string()))?
-        .map_err(|e| GraphMergerError::Unexpected(e.to_string()))?
-        .responses
-        .ok_or(GraphMergerError::Unexpected(format!(
-            "Failed to fetch results from dynamodb"
-        )))?
-        .remove(&schema_table_name)
-        .ok_or(GraphMergerError::Unexpected(format!(
-            "Missing data from expected table in dynamodb"
-        )))?;
-
-    /*
-       1. Remove entries without f_edge and r_edge
-       2. Grab both f_edge and r_edge properties as strings (`.s`)
-       3. If both are present, return; otherwise error and filter entry out
-    */
-    Ok(schema_table_response
-        .into_iter()
-        .filter(|hashmap| hashmap.contains_key("f_edge") && hashmap.contains_key("r_edge"))
-        .filter_map(|hashmap| {
-            match (
-                hashmap.get("f_edge").map(|item| item.s.clone()),
-                hashmap.get("r_edge").map(|item| item.s.clone()),
-            ) {
-                (Some(Some(f_edge)), Some(r_edge)) => Some((f_edge, r_edge)),
-                (Some(Some(f_edge)), _) => {
-                    error!("Missing r_edge for f_edge ({}) in dynamodb schema.", f_edge);
-                    None
-                }
-                (None, Some(Some(r_edge))) => {
-                    error!(
-                        "Failed to associate retrieved r_edge ({}) with an f_edge",
-                        r_edge
-                    );
-                    None
-                }
-                _ => None,
-            }
-        })
-        .collect())
-}
-
->>>>>>> 5da88e0a
 #[tokio::main]
 async fn main() -> Result<(), Box<dyn std::error::Error>> {
     handler().await?;
