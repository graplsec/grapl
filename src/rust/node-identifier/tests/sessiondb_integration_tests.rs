--- conflicted
+++ resolved
@@ -67,13 +67,10 @@
         .await
 }
 
-<<<<<<< HEAD
 async fn create_or_empty_table(dynamo: &impl DynamoDb, table_name: impl Into<String>) {
     init_test_env();
-=======
-fn create_or_empty_table(dynamo: &impl DynamoDb, table_name: impl Into<String>) {
-    let runtime = Runtime::new().unwrap();
->>>>>>> a61376a9
+    let runtime = Runtime::new().unwrap();
+
     let table_name = table_name.into();
 
     let _ = dynamo.delete_table(DeleteTableInput {
@@ -92,12 +89,9 @@
 // Then the newly created session should be in the timeline
 #[quickcheck]
 fn canon_create_on_empty_timeline(asset_id: String, pid: u64) {
-<<<<<<< HEAD
-    init_test_env();
-    let mut runtime = Runtime::new().unwrap();
-=======
-    let runtime = Runtime::new().unwrap();
->>>>>>> a61376a9
+    init_test_env();
+    let runtime = Runtime::new().unwrap();
+
     let table_name = "process_history_canon_create_on_empty_timeline";
     let dynamo = DynamoDbClient::from_env();
 
@@ -127,12 +121,9 @@
 // Then the session should be updated to have 'Y' as its canonical create time
 #[quickcheck]
 fn canon_create_update_existing_non_canon_create(asset_id: String, pid: u64) {
-<<<<<<< HEAD
-    init_test_env();
-    let mut runtime = Runtime::new().unwrap();
-=======
-    let runtime = Runtime::new().unwrap();
->>>>>>> a61376a9
+    init_test_env();
+    let runtime = Runtime::new().unwrap();
+
     let table_name = "process_history_canon_create_update_existing_non_canon_create";
     let dynamo = DynamoDbClient::from_env();
 
@@ -179,12 +170,9 @@
 // Then the session should be updated to have 'Y' as its noncanonical create time
 #[quickcheck]
 fn noncanon_create_update_existing_non_canon_create(asset_id: String, pid: u64) {
-<<<<<<< HEAD
-    init_test_env();
-    let mut runtime = Runtime::new().unwrap();
-=======
-    let runtime = Runtime::new().unwrap();
->>>>>>> a61376a9
+    init_test_env();
+    let runtime = Runtime::new().unwrap();
+
     let table_name = "process_history_noncanon_create_update_existing_non_canon_create";
     let dynamo = DynamoDbClient::from_env();
 
@@ -231,12 +219,8 @@
 // Then Create the new noncanon session
 #[quickcheck]
 fn noncanon_create_on_empty_timeline_with_default(asset_id: String, pid: u64) {
-<<<<<<< HEAD
-    init_test_env();
-    let mut runtime = Runtime::new().unwrap();
-=======
-    let runtime = Runtime::new().unwrap();
->>>>>>> a61376a9
+    init_test_env();
+    let runtime = Runtime::new().unwrap();
     let table_name = "process_history_noncanon_create_on_empty_timeline_with_default";
     let dynamo = DynamoDbClient::from_env();
 
@@ -264,12 +248,9 @@
 // Then return an error
 #[test]
 fn noncanon_create_on_empty_timeline_without_default() {
-<<<<<<< HEAD
-    init_test_env();
-    let mut runtime = Runtime::new().unwrap();
-=======
-    let runtime = Runtime::new().unwrap();
->>>>>>> a61376a9
+    init_test_env();
+    let runtime = Runtime::new().unwrap();
+
     let table_name = "process_history_noncanon_create_on_empty_timeline_without_default";
     let dynamo = DynamoDbClient::from_env();
 
@@ -291,12 +272,8 @@
 
 #[quickcheck]
 fn update_end_time(asset_id: String, pid: u64) {
-<<<<<<< HEAD
-    init_test_env();
-    let mut runtime = Runtime::new().unwrap();
-=======
-    let runtime = Runtime::new().unwrap();
->>>>>>> a61376a9
+    init_test_env();
+    let runtime = Runtime::new().unwrap();
     let table_name = "process_history_update_end_time";
     let dynamo = DynamoDbClient::from_env();
 
