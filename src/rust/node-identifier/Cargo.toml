--- conflicted
+++ resolved
@@ -57,11 +57,8 @@
 tracing = "0.1"
 chrono = "0.4"
 uuid = { version = "0.8", features=["v4"] }
-<<<<<<< HEAD
 lazy_static = "1.4.0"
-=======
 tap = "1"
->>>>>>> b7103559
 
 [dev-dependencies]
 quickcheck = "1"
