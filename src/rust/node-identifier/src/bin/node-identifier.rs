--- conflicted
+++ resolved
@@ -1,56 +1,9 @@
 #![type_length_limit = "1195029"]
 
-<<<<<<< HEAD
 use node_identifier::handler;
 
 #[tokio::main]
 async fn main() -> Result<(), Box<dyn std::error::Error>> {
     handler(false).await?;
-
-=======
-use std::time::Duration;
-
-use lambda_runtime::lambda;
-use log::{error,
-          info};
-use node_identifier::{handler,
-                      init_dynamodb_client,
-                      local_handler};
-use rusoto_core::RusotoError;
-use rusoto_dynamodb::DynamoDb;
-use tokio::runtime::Runtime;
-
-fn main() -> Result<(), Box<dyn std::error::Error>> {
-    let env = grapl_config::init_grapl_env!();
-
-    if env.is_local {
-        info!("Running locally");
-        let mut runtime = Runtime::new().unwrap();
-
-        let dynamodb_client = init_dynamodb_client();
-        loop {
-            if let Err(e) = runtime.block_on(dynamodb_client.describe_endpoints()) {
-                match e {
-                    RusotoError::HttpDispatch(_) => {
-                        info!("Waiting for DynamoDB to become available");
-                        std::thread::sleep(Duration::new(2, 0));
-                    }
-                    _ => break,
-                }
-            }
-        }
-
-        loop {
-            if let Err(e) = runtime.block_on(async move { local_handler(true).await }) {
-                error!("{}", e);
-            }
-
-            std::thread::sleep(Duration::new(2, 0));
-        }
-    } else {
-        info!("Running in AWS");
-        lambda!(handler);
-    }
->>>>>>> b87e9d65
     Ok(())
 }