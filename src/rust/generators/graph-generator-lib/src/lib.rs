#![allow(unused_must_use)]

use std::fmt::Debug;

pub use grapl_config;
use grapl_config::{event_caches,
                   ServiceEnv};
pub use grapl_graph_descriptions::graph_description::*;
pub use grapl_observe::metric_reporter::MetricReporter;
use grapl_service::serialization::GraphDescriptionSerializer;
use rusoto_s3::S3Client;
use rusoto_sqs::SqsClient;
use sqs_executor::{errors::CheckedError,
                   event_decoder::PayloadDecoder,
                   event_handler::EventHandler,
                   event_retriever::S3PayloadRetriever,
                   make_ten,
                   redis_cache::RedisCache,
                   s3_event_emitter::S3ToSqsEventNotifier,
                   time_based_key_fn};
use tracing::info;

use crate::grapl_config::env_helpers::{s3_event_emitters_from_env,
                                       FromEnv};

pub async fn run_graph_generator<
    InputEventT,
    HandlerErrorT,
    InitGenerator,
    PayloadDecoderT,
    DecoderErrorT,
    EventHandlerT,
>(
    env: ServiceEnv,
    init_generator: InitGenerator,
    payload_decoder: PayloadDecoderT,
) where
    InputEventT: Send + 'static,
    InitGenerator: Clone + Send + 'static + Fn(RedisCache) -> EventHandlerT,
    EventHandlerT: EventHandler<
            InputEvent = InputEventT,
            OutputEvent = GraphDescription,
            Error = HandlerErrorT,
        >
        + Send
        + Sync
        + 'static
        + Clone,
    HandlerErrorT: Debug + CheckedError + Send + Sync + 'static,
    PayloadDecoderT:
        PayloadDecoder<InputEventT, DecoderError = DecoderErrorT> + Send + Sync + Clone + 'static,
    DecoderErrorT: CheckedError + Send + 'static,
{
    let sqs_client = SqsClient::from_env();
    let _s3_client = S3Client::from_env();
    let cache = &mut event_caches(&env).await;

<<<<<<< HEAD
    let subgraph_generator = &mut make_ten(async { (init_generator)(cache[0].clone()) }).await;
=======
    let subgraph_generator =
        &mut make_ten(async { (init_generator)(cache[0].clone()) }).await;
>>>>>>> 429e6c64

    let serializer = &mut make_ten(async { GraphDescriptionSerializer::default() }).await;

    let s3_emitter =
        &mut s3_event_emitters_from_env(&env, time_based_key_fn, S3ToSqsEventNotifier::from(&env))
            .await;

    let s3_payload_retriever = &mut make_ten(async {
        S3PayloadRetriever::new(
            |region_str| {
                info!("Initializing new s3 client: {}", &region_str);
                grapl_config::env_helpers::init_s3_client(&region_str)
            },
            payload_decoder,
            MetricReporter::new(&env.service_name),
        )
    })
    .await;

    info!("Starting process_loop");
    let queue_url = grapl_config::source_queue_url();

    sqs_executor::process_loop(
        queue_url,
        std::env::var("DEAD_LETTER_QUEUE_URL").expect("DEAD_LETTER_QUEUE_URL"),
        cache,
        sqs_client.clone(),
        subgraph_generator,
        s3_payload_retriever,
        s3_emitter,
        serializer,
        MetricReporter::new(&env.service_name),
    )
    .await;
}<|MERGE_RESOLUTION|>--- conflicted
+++ resolved
@@ -55,12 +55,8 @@
     let _s3_client = S3Client::from_env();
     let cache = &mut event_caches(&env).await;
 
-<<<<<<< HEAD
-    let subgraph_generator = &mut make_ten(async { (init_generator)(cache[0].clone()) }).await;
-=======
     let subgraph_generator =
         &mut make_ten(async { (init_generator)(cache[0].clone()) }).await;
->>>>>>> 429e6c64
 
     let serializer = &mut make_ten(async { GraphDescriptionSerializer::default() }).await;
 
