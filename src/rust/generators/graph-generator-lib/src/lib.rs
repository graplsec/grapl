#![allow(unused_must_use)]

use std::fmt::Debug;

pub use grapl_config;
use grapl_config::{event_caches,
                   ServiceEnv};
pub use grapl_graph_descriptions::graph_description::*;
pub use grapl_observe::metric_reporter::MetricReporter;
<<<<<<< HEAD
use grapl_service::serialization::GraphDescriptionSerializer;
=======
use grapl_service::serialization::SubgraphSerializer;
>>>>>>> e5f83b52
use rusoto_s3::S3Client;
use rusoto_sqs::SqsClient;
use sqs_executor::{errors::CheckedError,
                   event_decoder::PayloadDecoder,
                   event_handler::EventHandler,
                   event_retriever::S3PayloadRetriever,
                   make_ten,
                   redis_cache::RedisCache,
                   s3_event_emitter::S3ToSqsEventNotifier,
                   time_based_key_fn};
use tracing::info;

use crate::grapl_config::env_helpers::{s3_event_emitters_from_env,
                                       FromEnv};

pub async fn run_graph_generator<
    InputEventT,
    HandlerErrorT,
    InitGenerator,
    PayloadDecoderT,
    DecoderErrorT,
    EventHandlerT,
>(
    env: ServiceEnv,
    init_generator: InitGenerator,
    payload_decoder: PayloadDecoderT,
) where
    InputEventT: Send + 'static,
    InitGenerator: Clone + Send + 'static + Fn(RedisCache) -> EventHandlerT,
<<<<<<< HEAD
    EventHandlerT: EventHandler<
            InputEvent = InputEventT,
            OutputEvent = GraphDescription,
            Error = HandlerErrorT,
        >
=======
    EventHandlerT: EventHandler<InputEvent = InputEventT, OutputEvent = Graph, Error = HandlerErrorT>
>>>>>>> e5f83b52
        + Send
        + Sync
        + 'static
        + Clone,
    HandlerErrorT: Debug + CheckedError + Send + Sync + 'static,
    PayloadDecoderT:
        PayloadDecoder<InputEventT, DecoderError = DecoderErrorT> + Send + Sync + Clone + 'static,
    DecoderErrorT: CheckedError + Send + 'static,
{
    let sqs_client = SqsClient::from_env();
    let _s3_client = S3Client::from_env();
    let cache = &mut event_caches(&env).await;

    let sysmon_subgraph_generator =
        &mut make_ten(async { (init_generator)(cache[0].clone()) }).await;
<<<<<<< HEAD
    let serializer = &mut make_ten(async { GraphDescriptionSerializer::default() }).await;
=======
    let serializer = &mut make_ten(async { SubgraphSerializer::default() }).await;
>>>>>>> e5f83b52

    let s3_emitter =
        &mut s3_event_emitters_from_env(&env, time_based_key_fn, S3ToSqsEventNotifier::from(&env))
            .await;

    let s3_payload_retriever = &mut make_ten(async {
        S3PayloadRetriever::new(
            |region_str| {
                info!("Initializing new s3 client: {}", &region_str);
                grapl_config::env_helpers::init_s3_client(&region_str)
            },
            payload_decoder,
            MetricReporter::new(&env.service_name),
        )
    })
    .await;

    info!("Starting process_loop");
    let queue_url = grapl_config::source_queue_url();

    sqs_executor::process_loop(
        queue_url,
        std::env::var("DEAD_LETTER_QUEUE_URL").expect("DEAD_LETTER_QUEUE_URL"),
        cache,
        sqs_client.clone(),
        sysmon_subgraph_generator,
        s3_payload_retriever,
        s3_emitter,
        serializer,
        MetricReporter::new(&env.service_name),
    )
    .await;
}
//
// /// Graph generator implementations should invoke this function to begin processing new log events.
// ///
// /// ```rust,ignore
// /// #[tokio::main]
// /// async fn main() -> Result<(), Box<dyn std::error::Error>> {
// ///     use sqs_lambda::cache::NopCache;
// ///     use graph_generator_lib::run_graph_generator;
// ///
// ///     grapl_config::init_grapl_env!();
// ///
// ///     run_graph_generator(
// ///         MyNewGenerator::new(),
// ///         MyDecoder::default()
// ///     ).await;
// ///
// ///     Ok(())
// /// }
// /// ```
// pub async fn run_graph_generator<
//     IE: Send + Sync + Clone + 'static,
<<<<<<< HEAD
//     EH: EventHandler<InputEvent = IE, OutputEvent = GraphDescription, Error = sqs_lambda::error::Error>
=======
//     EH: EventHandler<InputEvent = IE, OutputEvent = Graph, Error = sqs_lambda::error::Error>
>>>>>>> e5f83b52
//         + Send
//         + Sync
//         + Clone
//         + 'static,
//     ED: PayloadDecoder<IE> + Send + Sync + Clone + 'static,
// >(
//     generator: EH,
//     event_decoder: ED,
//     consume_policy: ConsumePolicyBuilder,
//     completion_policy: CompletionPolicy,
//     metric_reporter: MetricReporter<Stdout>,
// ) {
//     info!("IS_LOCAL={:?}", config::is_local());
//
//     if config::is_local() {
//         local::run_graph_generator_local(
//             generator,
//             event_decoder,
//             consume_policy,
//             completion_policy,
//             metric_reporter,
//         )
//         .await;
//     } else {
//         aws::run_graph_generator_aws(
//             generator,
//             event_decoder,
//             consume_policy,
//             completion_policy,
//             metric_reporter,
//         );
//     }
// }<|MERGE_RESOLUTION|>--- conflicted
+++ resolved
@@ -7,11 +7,7 @@
                    ServiceEnv};
 pub use grapl_graph_descriptions::graph_description::*;
 pub use grapl_observe::metric_reporter::MetricReporter;
-<<<<<<< HEAD
 use grapl_service::serialization::GraphDescriptionSerializer;
-=======
-use grapl_service::serialization::SubgraphSerializer;
->>>>>>> e5f83b52
 use rusoto_s3::S3Client;
 use rusoto_sqs::SqsClient;
 use sqs_executor::{errors::CheckedError,
@@ -41,15 +37,11 @@
 ) where
     InputEventT: Send + 'static,
     InitGenerator: Clone + Send + 'static + Fn(RedisCache) -> EventHandlerT,
-<<<<<<< HEAD
     EventHandlerT: EventHandler<
             InputEvent = InputEventT,
             OutputEvent = GraphDescription,
             Error = HandlerErrorT,
         >
-=======
-    EventHandlerT: EventHandler<InputEvent = InputEventT, OutputEvent = Graph, Error = HandlerErrorT>
->>>>>>> e5f83b52
         + Send
         + Sync
         + 'static
@@ -65,11 +57,8 @@
 
     let sysmon_subgraph_generator =
         &mut make_ten(async { (init_generator)(cache[0].clone()) }).await;
-<<<<<<< HEAD
+
     let serializer = &mut make_ten(async { GraphDescriptionSerializer::default() }).await;
-=======
-    let serializer = &mut make_ten(async { SubgraphSerializer::default() }).await;
->>>>>>> e5f83b52
 
     let s3_emitter =
         &mut s3_event_emitters_from_env(&env, time_based_key_fn, S3ToSqsEventNotifier::from(&env))
@@ -124,11 +113,7 @@
 // /// ```
 // pub async fn run_graph_generator<
 //     IE: Send + Sync + Clone + 'static,
-<<<<<<< HEAD
 //     EH: EventHandler<InputEvent = IE, OutputEvent = GraphDescription, Error = sqs_lambda::error::Error>
-=======
-//     EH: EventHandler<InputEvent = IE, OutputEvent = Graph, Error = sqs_lambda::error::Error>
->>>>>>> e5f83b52
 //         + Send
 //         + Sync
 //         + Clone
