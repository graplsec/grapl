--- conflicted
+++ resolved
@@ -124,27 +124,11 @@
         let graph: GraphDescription =
             generate_process_create_subgraph(&event).expect("failed to generate graph");
 
-<<<<<<< HEAD
-        let process_a = find_node(
-            &graph,
-            "process_id",
-            ImmutableUintProp { prop: 6132 }.into(),
-        )
-        .expect("process a missing");
-
-        let process_b = find_node(
-            &graph,
-            "process_id",
-            ImmutableUintProp { prop: 5752 }.into(),
-        )
-        .expect("process b missing");
-=======
         let process_a = find_node(&graph, "process_id", ImmutableUintProp{prop: 6132}.into())
             .expect("process a missing");
 
         let process_b = find_node(&graph, "process_id", ImmutableUintProp{prop: 5752}.into())
             .expect("process b missing");
->>>>>>> 429e6c64
 
         let a_edges = graph.edges.get(process_a.get_node_key());
         let edge_to_b = a_edges
