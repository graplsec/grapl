--- conflicted
+++ resolved
@@ -64,18 +64,12 @@
         &mut self,
         events: Vec<Cow<'_, str>>,
         identities: &mut CompletedEvents,
-<<<<<<< HEAD
     ) -> Result<
         GraphDescription,
         Result<(GraphDescription, SysmonGeneratorError), SysmonGeneratorError>,
     > {
-        let mut last_failure: Option<SysmonGeneratorError> = None;
+        let mut last_error: Option<SysmonGeneratorError> = None;
         let mut final_subgraph = GraphDescription::new();
-=======
-    ) -> Result<Graph, Result<(Graph, SysmonGeneratorError), SysmonGeneratorError>> {
-        let mut last_error: Option<SysmonGeneratorError> = None;
-        let mut final_subgraph = Graph::new(0);
->>>>>>> 6819521d
 
         for event in events {
             let event = match Event::from_str(&event) {
@@ -103,13 +97,8 @@
             let graph = match GraphDescription::try_from(event.clone()) {
                 Ok(subgraph) => subgraph,
                 Err(SysmonGeneratorError::UnsupportedEventType(_s)) => continue,
-<<<<<<< HEAD
-                Err(e) => {
-                    error!("GraphDescription::try_from failed with: {:?}", e);
-=======
                 Err(new_error) => {
-                    error!("Graph::try_from failed with: {:?}", new_error);
->>>>>>> 6819521d
+                    error!("GraphDescription::try_from failed with: {:?}", new_error);
                     // TODO: we should probably be recording each separate failure, but this is only going to save the last failure
                     match last_error {
                         // Save the last error, but do not overwrite a transient error with a persistent error.
