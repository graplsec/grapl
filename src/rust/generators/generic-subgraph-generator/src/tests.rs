#![cfg(test)]

<<<<<<< HEAD
use crate::generator::GenericSubgraphGenerator;
use crate::models::GenericEvent;
use grapl_service::decoder::ZstdJsonDecoder;

use sqs_executor::cache::NopCache;
use sqs_executor::event_decoder::PayloadDecoder;
use sqs_executor::event_handler::CompletedEvents;
use tokio::fs::File;
use tokio::io::{AsyncReadExt, Result};
=======
use sqs_lambda::{cache::NopCache,
                 event_decoder::PayloadDecoder};
use tokio::{fs::File,
            io::{AsyncReadExt,
                 Result}};

use crate::{generator::GenericSubgraphGenerator,
            models::GenericEvent,
            serialization::ZstdJsonDecoder};
>>>>>>> b87e9d65

#[tokio::test]
/// Tests if generic event serialization is working as expected.
///
/// Verifies that a ProcessStart can be deserialized from a json log and transformed into a Subgraph
async fn test_generic_event_deserialization() {
    let raw_test_string = read_test_data_to_string("events.json")
        .await
        .expect("Failed to read test data for events.json");

    let events: Vec<GenericEvent> = match serde_json::from_str(&raw_test_string) {
        Ok(events) => events,
        Err(e) => panic!(
            "Failed to deserialize event into GenericEvent.\nError: {:?}",
            e
        ),
    };

    // 9 events in events.json
    assert_eq!(events.len(), 9, "Failed to deserialize all log events.");
}

#[tokio::test]
async fn test_log_event_deserialization() {
    let raw_test_data = read_test_data("compressed_events.zstd")
        .await
        .expect("Failed to read test data for compressed_events.zstd");

    let mut generator = GenericSubgraphGenerator::new(NopCache {});

    let mut event_deserializer = ZstdJsonDecoder::default();

    let generic_events: Vec<GenericEvent> = event_deserializer
        .decode(raw_test_data)
        .expect("Failed to deserialize events.");

<<<<<<< HEAD
    let mut completed_events = CompletedEvents::default();

    let result = generator
        .convert_events_to_subgraph(generic_events, &mut completed_events)
        .await;
=======
    let (_subgraph, _identities, failed) =
        generator.convert_events_to_subgraph(generic_events).await;
>>>>>>> b87e9d65

    match result {
        Err(e) => {
            panic!("An error occurred during subgraph generation. Err: {:?}", e);
        }
        Err(Err(e)) => {
            panic!("An error occurred during subgraph generation. Err: {:?}", e);
        }
        Ok(_) => (),
    }
}

async fn read_test_data_to_string(filename: &str) -> Result<String> {
    let data = read_test_data(filename).await?;

    String::from_utf8(data)
        .map_err(|utf8_error| tokio::io::Error::new(tokio::io::ErrorKind::Other, utf8_error))
}

async fn read_test_data(filename: &str) -> Result<Vec<u8>> {
    let mut file = File::open(format!("test_data/{filename}", filename = filename)).await?;

    let mut contents = vec![];
    file.read_to_end(&mut contents).await?;

    Ok(contents)
}<|MERGE_RESOLUTION|>--- conflicted
+++ resolved
@@ -1,26 +1,16 @@
 #![cfg(test)]
 
-<<<<<<< HEAD
-use crate::generator::GenericSubgraphGenerator;
-use crate::models::GenericEvent;
 use grapl_service::decoder::ZstdJsonDecoder;
 
 use sqs_executor::cache::NopCache;
 use sqs_executor::event_decoder::PayloadDecoder;
 use sqs_executor::event_handler::CompletedEvents;
-use tokio::fs::File;
-use tokio::io::{AsyncReadExt, Result};
-=======
-use sqs_lambda::{cache::NopCache,
-                 event_decoder::PayloadDecoder};
 use tokio::{fs::File,
             io::{AsyncReadExt,
                  Result}};
 
 use crate::{generator::GenericSubgraphGenerator,
-            models::GenericEvent,
-            serialization::ZstdJsonDecoder};
->>>>>>> b87e9d65
+            models::GenericEvent,};
 
 #[tokio::test]
 /// Tests if generic event serialization is working as expected.
@@ -57,16 +47,8 @@
         .decode(raw_test_data)
         .expect("Failed to deserialize events.");
 
-<<<<<<< HEAD
-    let mut completed_events = CompletedEvents::default();
-
-    let result = generator
-        .convert_events_to_subgraph(generic_events, &mut completed_events)
-        .await;
-=======
     let (_subgraph, _identities, failed) =
         generator.convert_events_to_subgraph(generic_events).await;
->>>>>>> b87e9d65
 
     match result {
         Err(e) => {
