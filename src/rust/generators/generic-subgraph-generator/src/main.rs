mod generator;
mod models;
mod tests;

<<<<<<< HEAD
use grapl_service::decoder::ZstdJsonDecoder;
use grapl_service::serialization::SubgraphSerializer;
use sqs_executor::cache::{NopCache};
use tracing::*;

use grapl_config::{event_caches};


use crate::generator::GenericSubgraphGenerator;

use grapl_config::env_helpers::s3_event_emitters_from_env;
use grapl_config::env_helpers::FromEnv;
use grapl_observe::metric_reporter::MetricReporter;
use rusoto_core::Region;
use rusoto_s3::S3Client;
use rusoto_sqs::SqsClient;
use sqs_executor::event_retriever::S3PayloadRetriever;
use sqs_executor::s3_event_emitter::S3ToSqsEventNotifier;
use sqs_executor::{make_ten, time_based_key_fn};

use std::str::FromStr;

=======
use std::{io::Stdout,
          time::Duration};

use graph_generator_lib::run_graph_generator;
use grapl_config::event_cache;
use grapl_observe::metric_reporter::MetricReporter;
use sqs_lambda::{cache::NopCache,
                 sqs_completion_handler::CompletionPolicy,
                 sqs_consumer::ConsumePolicyBuilder};
use tracing::*;

use crate::{generator::GenericSubgraphGenerator,
            serialization::ZstdJsonDecoder};
>>>>>>> b87e9d65

#[tokio::main]
async fn main() -> Result<(), Box<dyn std::error::Error>> {
    let (env, _guard) = grapl_config::init_grapl_env!();

    info!("Starting generic-subgraph-generator");

    let sqs_client = SqsClient::from_env();

    let cache = &mut event_caches(&env).await;

    let generic_subgraph_generator =
        &mut make_ten(async { GenericSubgraphGenerator::new(NopCache {}) }).await;

    let serializer = &mut make_ten(async { SubgraphSerializer::default() }).await;
    let s3_emitter =
        &mut s3_event_emitters_from_env(&env, time_based_key_fn, S3ToSqsEventNotifier::from(&env))
            .await;

    let s3_payload_retriever = &mut make_ten(async {
        S3PayloadRetriever::new(
            |region_str| S3Client::new(Region::from_str(&region_str).expect("region_str")),
            ZstdJsonDecoder::default(),
            MetricReporter::new(&env.service_name),
        )
    })
    .await;

    info!("Starting process_loop");
    sqs_executor::process_loop(
        grapl_config::source_queue_url(),
        grapl_config::dead_letter_queue_url(),
        cache,
        sqs_client.clone(),
        generic_subgraph_generator,
        s3_payload_retriever,
        s3_emitter,
        serializer,
        MetricReporter::new(&env.service_name),
    )
    .await;

    info!("Exiting");

    Ok(())
}<|MERGE_RESOLUTION|>--- conflicted
+++ resolved
@@ -2,7 +2,6 @@
 mod models;
 mod tests;
 
-<<<<<<< HEAD
 use grapl_service::decoder::ZstdJsonDecoder;
 use grapl_service::serialization::SubgraphSerializer;
 use sqs_executor::cache::{NopCache};
@@ -25,7 +24,6 @@
 
 use std::str::FromStr;
 
-=======
 use std::{io::Stdout,
           time::Duration};
 
@@ -37,9 +35,7 @@
                  sqs_consumer::ConsumePolicyBuilder};
 use tracing::*;
 
-use crate::{generator::GenericSubgraphGenerator,
-            serialization::ZstdJsonDecoder};
->>>>>>> b87e9d65
+use crate::{generator::GenericSubgraphGenerator,};
 
 #[tokio::main]
 async fn main() -> Result<(), Box<dyn std::error::Error>> {
