#![type_length_limit = "1232619"]
<<<<<<< HEAD
=======
mod generator;
mod metrics;
mod parsers;
mod tests;

>>>>>>> 5e4b8625
use graph_generator_lib::*;
use grapl_config::{env_helpers::{s3_event_emitters_from_env,
                                 FromEnv},
                   *};
use grapl_observe::metric_reporter::MetricReporter;
use grapl_service::serialization::GraphDescriptionSerializer;
use log::*;
use rusoto_sqs::SqsClient;
use sqs_executor::{make_ten,
                   s3_event_emitter::S3ToSqsEventNotifier,
                   s3_event_retriever::S3PayloadRetriever,
                   time_based_key_fn};

<<<<<<< HEAD
use osquery_subgraph_generator_lib::{generator::OSQuerySubgraphGenerator,
            metrics::OSQuerySubgraphGeneratorMetrics,
            serialization::OSQueryLogDecoder};
=======
use crate::{generator::OSQuerySubgraphGenerator,
            metrics::OSQuerySubgraphGeneratorMetrics};
>>>>>>> 5e4b8625

#[tokio::main]
async fn main() -> Result<(), Box<dyn std::error::Error>> {
    let (env, _guard) = grapl_config::init_grapl_env!();

    info!("Starting generic-subgraph-generator");

    let sqs_client = SqsClient::from_env();

    let cache = &mut event_caches(&env).await;

    let metrics = OSQuerySubgraphGeneratorMetrics::new(&env.service_name);
    let osquery_subgraph_generator =
        &mut make_ten(async { OSQuerySubgraphGenerator::new(cache[0].clone(), metrics.clone()) })
            .await;

    let serializer = &mut make_ten(async { GraphDescriptionSerializer::default() }).await;
    let s3_emitter =
        &mut s3_event_emitters_from_env(&env, time_based_key_fn, S3ToSqsEventNotifier::from(&env))
            .await;

    let s3_payload_retriever = &mut make_ten(async {
        S3PayloadRetriever::new(
            |region_str| grapl_config::env_helpers::init_s3_client(&region_str),
            grapl_service::decoder::NdjsonDecoder::default(),
            MetricReporter::new(&env.service_name),
        )
    })
    .await;

    info!("Starting process_loop");
    sqs_executor::process_loop(
        grapl_config::source_queue_url(),
        grapl_config::dead_letter_queue_url(),
        cache,
        sqs_client.clone(),
        osquery_subgraph_generator,
        s3_payload_retriever,
        s3_emitter,
        serializer,
        MetricReporter::new(&env.service_name),
    )
    .await;

    info!("Exiting");

    Ok(())
}<|MERGE_RESOLUTION|>--- conflicted
+++ resolved
@@ -1,12 +1,4 @@
 #![type_length_limit = "1232619"]
-<<<<<<< HEAD
-=======
-mod generator;
-mod metrics;
-mod parsers;
-mod tests;
-
->>>>>>> 5e4b8625
 use graph_generator_lib::*;
 use grapl_config::{env_helpers::{s3_event_emitters_from_env,
                                  FromEnv},
@@ -20,14 +12,9 @@
                    s3_event_retriever::S3PayloadRetriever,
                    time_based_key_fn};
 
-<<<<<<< HEAD
 use osquery_subgraph_generator_lib::{generator::OSQuerySubgraphGenerator,
             metrics::OSQuerySubgraphGeneratorMetrics,
             serialization::OSQueryLogDecoder};
-=======
-use crate::{generator::OSQuerySubgraphGenerator,
-            metrics::OSQuerySubgraphGeneratorMetrics};
->>>>>>> 5e4b8625
 
 #[tokio::main]
 async fn main() -> Result<(), Box<dyn std::error::Error>> {
