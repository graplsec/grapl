use sqs_executor::{cache::NopCache,
                   event_handler::{CompletedEvents,
                                   EventHandler}};

use crate::{generator::OSQuerySubgraphGenerator,
            metrics::OSQuerySubgraphGeneratorMetrics,
            tests::utils};

#[tokio::test]
async fn test_subgraph_generation_process_create() {
    let metrics = OSQuerySubgraphGeneratorMetrics::new("osquery-subgraph-generator");
    let mut generator = OSQuerySubgraphGenerator::new(NopCache {}, metrics);

    let logs = utils::read_osquery_test_data("process_create.zstd")
        .await
        .expect("Failed to parse process_create.zstd logs into OSQueryLogs.");

    let mut completion = CompletedEvents::default();
    let output_event = generator.handle_event(logs, &mut completion).await;

    match &output_event {
        Ok(subgraph) => {
<<<<<<< HEAD
            assert!(!subgraph.is_empty(), "Generated subgraphwas empty.")
=======
            assert!(!subgraph.is_empty(), "Generated subgraph was empty.")
>>>>>>> e5f83b52
        }
        Err(Ok((subgraph, e))) => {
            assert!(
                !subgraph.is_empty(),
                "Generated subgraphwas empty and errors were generated"
            );
            panic!(
                "OSQuery subgraphgenerator failed to generate subgraphwith error: {}",
                e
            );
        }
        Err(Err(e)) => panic!(
<<<<<<< HEAD
            "OSQuery subgraphgenerator failed to generate subgraphwith error: {}",
=======
            "OSQuery subgraph generator failed to generate subgraph with error: {}",
>>>>>>> e5f83b52
            e
        ),
    };
}<|MERGE_RESOLUTION|>--- conflicted
+++ resolved
@@ -20,11 +20,7 @@
 
     match &output_event {
         Ok(subgraph) => {
-<<<<<<< HEAD
-            assert!(!subgraph.is_empty(), "Generated subgraphwas empty.")
-=======
             assert!(!subgraph.is_empty(), "Generated subgraph was empty.")
->>>>>>> e5f83b52
         }
         Err(Ok((subgraph, e))) => {
             assert!(
@@ -37,11 +33,7 @@
             );
         }
         Err(Err(e)) => panic!(
-<<<<<<< HEAD
             "OSQuery subgraphgenerator failed to generate subgraphwith error: {}",
-=======
-            "OSQuery subgraph generator failed to generate subgraph with error: {}",
->>>>>>> e5f83b52
             e
         ),
     };
