--- conflicted
+++ resolved
@@ -13,7 +13,6 @@
             metric_reporter: MetricReporter::<Stdout>::new(service_name),
         }
     }
-<<<<<<< HEAD
 }
 
 impl OSQuerySubgraphGeneratorMetrics {
@@ -31,6 +30,4 @@
             )
             .unwrap_or_else(|e| warn!("Metric failed: {}", e))
     }
-=======
->>>>>>> b87e9d65
 }