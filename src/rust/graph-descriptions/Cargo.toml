[package]
name = "grapl-graph-descriptions"
version = "0.2.10"
authors = ["Insanitybit <insanitybit@gmail.com>"]
edition = "2018"
description = "A library for interacting with Grapl graphs"
license = "MIT"

[dependencies]
<<<<<<< HEAD
derive_builder = "0.9"

=======
anyhow = "*"
derive_builder = "0.9"
dgraph-tonic = "0.8"
dgraph_query_lib = { git = "https://github.com/d0nutptr/dgraph_query_lib", branch = "main" }
futures = "0.3"
futures-retry = "0.5"
grapl-utils = { path = "../grapl-utils" }
>>>>>>> 429e6c64
log = "0.4"
prost = "0.7"
prost-derive = "0.7"
prost-types = "0.7"
rand = "0.8"
serde = "1"
serde_derive = "1"
<<<<<<< HEAD
tracing = "0.1.22"
=======
serde_json = "1"
thiserror = "1"
tracing = "0.1.22"
tokio = { version = "0.2.*", features = ["macros"] }
tracing-subscriber = "*"
hex = "0.4.2"
>>>>>>> 429e6c64
arbitrary = { version="1" }

[dependencies.uuid]
version = "0.8"
features = ["v4"]

[build-dependencies]
prost-build = "0.7"

[dev-dependencies]
test-env-log = "0.2.5"
quickcheck = "1.0.3"
quickcheck_macros = { version="1" }
<<<<<<< HEAD
tracing-subscriber = "0.2"
=======
>>>>>>> 429e6c64

[features]
default = []
extra_assertions = []<|MERGE_RESOLUTION|>--- conflicted
+++ resolved
@@ -7,10 +7,6 @@
 license = "MIT"
 
 [dependencies]
-<<<<<<< HEAD
-derive_builder = "0.9"
-
-=======
 anyhow = "*"
 derive_builder = "0.9"
 dgraph-tonic = "0.8"
@@ -18,7 +14,6 @@
 futures = "0.3"
 futures-retry = "0.5"
 grapl-utils = { path = "../grapl-utils" }
->>>>>>> 429e6c64
 log = "0.4"
 prost = "0.7"
 prost-derive = "0.7"
@@ -26,16 +21,12 @@
 rand = "0.8"
 serde = "1"
 serde_derive = "1"
-<<<<<<< HEAD
-tracing = "0.1.22"
-=======
 serde_json = "1"
 thiserror = "1"
 tracing = "0.1.22"
 tokio = { version = "0.2.*", features = ["macros"] }
 tracing-subscriber = "*"
 hex = "0.4.2"
->>>>>>> 429e6c64
 arbitrary = { version="1" }
 
 [dependencies.uuid]
@@ -49,10 +40,6 @@
 test-env-log = "0.2.5"
 quickcheck = "1.0.3"
 quickcheck_macros = { version="1" }
-<<<<<<< HEAD
-tracing-subscriber = "0.2"
-=======
->>>>>>> 429e6c64
 
 [features]
 default = []
