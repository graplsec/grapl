--- conflicted
+++ resolved
@@ -5,16 +5,10 @@
                  Value};
 use uuid::Uuid;
 
-<<<<<<< HEAD
 use crate::error::Error;
 use crate::graph_description::File;
 use crate::node::NodeT;
 use dgraph_query_lib::mutation::{MutationUnit, MutationPredicateValue};
-=======
-use crate::{error::Error,
-            graph_description::File,
-            node::NodeT};
->>>>>>> ee602d35
 
 #[derive(Debug, Clone)]
 pub enum FileState {
