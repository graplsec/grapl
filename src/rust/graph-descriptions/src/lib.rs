--- conflicted
+++ resolved
@@ -9,7 +9,6 @@
         )
     );
 }
-<<<<<<< HEAD
 
 pub mod graph_mutation_service {
     include!(
@@ -22,23 +21,17 @@
 
 pub use graph_description as v1beta1;
 
-pub use crate::{graph_description::*, node_property::Property};
+pub use crate::{graph_description::*};
 
 pub use node_property::Property::{
-    DecrementOnlyInt as ProtoDecrementOnlyIntProp, DecrementOnlyUint as ProtoDecrementOnlyUintProp,
-    ImmutableInt as ProtoImmutableIntProp, ImmutableStr as ProtoImmutableStrProp,
-    ImmutableUint as ProtoImmutableUintProp, IncrementOnlyInt as ProtoIncrementOnlyIntProp,
+    DecrementOnlyInt as ProtoDecrementOnlyIntProp,
+    DecrementOnlyUint as ProtoDecrementOnlyUintProp,
+    ImmutableInt as ProtoImmutableIntProp,
+    ImmutableStr as ProtoImmutableStrProp,
+    ImmutableUint as ProtoImmutableUintProp,
+    IncrementOnlyInt as ProtoIncrementOnlyIntProp,
     IncrementOnlyUint as ProtoIncrementOnlyUintProp,
 };
-=======
-pub use node_property::Property::{DecrementOnlyInt as ProtoDecrementOnlyIntProp,
-                                  DecrementOnlyUint as ProtoDecrementOnlyUintProp,
-                                  ImmutableInt as ProtoImmutableIntProp,
-                                  ImmutableStr as ProtoImmutableStrProp,
-                                  ImmutableUint as ProtoImmutableUintProp,
-                                  IncrementOnlyInt as ProtoIncrementOnlyIntProp,
-                                  IncrementOnlyUint as ProtoIncrementOnlyUintProp};
->>>>>>> 428434b1
 
 pub use crate::{graph_description::*,
                 node_property::Property};
@@ -639,12 +632,6 @@
         self.node_key = key;
     }
 
-    pub fn generate_negation_keys(&self) -> std::collections::HashMap<String, String> {
-        // let p = self.
-        let negation_keys = std::collections::HashMap::new();
-
-        negation_keys
-    }
 }
 
 impl<T> From<T> for NodeProperty
@@ -1121,11 +1108,7 @@
         if node_0.node_key != node_1.node_key {
             return;
         }
-        // let original = node_0.clone();
+        // todo: Add assertions here
         node_0.merge(&node_1);
-
-        // for (_o_pred_name, o_pred_val) in original.iter() {
-        //     let mut copy = o_pred_val.clone();
-        // }
     }
 }