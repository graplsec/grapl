--- conflicted
+++ resolved
@@ -5,16 +5,10 @@
                  Value};
 use uuid::Uuid;
 
-<<<<<<< HEAD
 use crate::error::Error;
 use crate::graph_description::ProcessOutboundConnection;
 use crate::node::NodeT;
 use dgraph_query_lib::mutation::{MutationUnit, MutationPredicateValue};
-=======
-use crate::{error::Error,
-            graph_description::ProcessOutboundConnection,
-            node::NodeT};
->>>>>>> ee602d35
 
 pub enum ProcessOutboundConnectionState {
     Connected,
