[workspace]

members = [
    "./analyzer-dispatcher",
    "./derive-dynamic-node",
    "./endpoint-plugin",
    "./graph-descriptions",
    "./graph-merger",
    "./grapl",
    "./grapl-config",
    "./grapl-utils",
    "./grapl-observe",
    "./metric-forwarder",
    "./node-identifier",
    "./generators/graph-generator-lib",
    "./generators/generic-subgraph-generator",
    "./generators/osquery-subgraph-generator",
    "./generators/sysmon-subgraph-generator",
    "./sqs-executor",
    "./sysmon",
    "./grapl-service",
<<<<<<< HEAD
    "./grapl-router-api",
=======
    "./grapl-graphql-codegen",
>>>>>>> 510e9df8
]<|MERGE_RESOLUTION|>--- conflicted
+++ resolved
@@ -19,9 +19,6 @@
     "./sqs-executor",
     "./sysmon",
     "./grapl-service",
-<<<<<<< HEAD
     "./grapl-router-api",
-=======
     "./grapl-graphql-codegen",
->>>>>>> 510e9df8
 ]