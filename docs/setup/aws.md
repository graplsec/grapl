--- conflicted
+++ resolved
@@ -37,22 +37,6 @@
 `GRAPL_VERSION` can be any name you want. Just make note of it, we'll
 use it in the next step.
 
-<<<<<<< HEAD
-```bash
-TAG=$GRAPL_VERSION make zip
-```
-
-`GRAPL_VERSION` can be any name you want. Just make note of it, we'll
-use it in the next step.
-
-Alternatively, you can set TAG in a file named `.env` in the Grapl root directory. Ex:
-
-```bash
-$ cat .env
-TAG="v0.0.1-example"
-$ make zip
-```
-=======
 Alternatively, you can set TAG in a file named `.env` in the Grapl root directory. Ex:
 
 ```bash
@@ -63,7 +47,6 @@
 
 Similar can be done for the environment variables corresponding to CDK
 deployment parameters documented in the following section.
->>>>>>> 1a39bc76
 
 Your build outputs should appear in the `src/js/grapl-cdk/zips/` directory.
 
