--- conflicted
+++ resolved
@@ -5,7 +5,6 @@
     types: [released, prereleased]
 
 jobs:
-<<<<<<< HEAD
   unit-tests:
     runs-on: ubuntu-latest
 
@@ -45,11 +44,6 @@
       matrix:
         python-version: [3.7]
 
-=======
-  integration-tests:
-    runs-on: ubuntu-latest
-
->>>>>>> e0ce27a4
     steps:
 
       - uses: actions/checkout@v2
@@ -110,7 +104,6 @@
           wget https://github.com/dnephin/dobi/releases/download/v0.13.0/dobi-linux
           chmod +x dobi-linux
 
-<<<<<<< HEAD
       - name: Determine release channel
         run: |
           BRANCH=${{ github.event.release.target_commitish }}
@@ -121,8 +114,6 @@
           fi
           echo "::set-env name=CHANNEL::$CHANNEL"
 
-=======
->>>>>>> e0ce27a4
       - name: Build Rust services
         env:
           VERSION: ${{ github.event.release.tag_name }}
@@ -251,53 +242,19 @@
           asset_name: ${{ steps.extract-rust-artifacts.outputs.analyzer-dispatcher }}
           asset_content_type: application/zip
 
-<<<<<<< HEAD
   release-python-services:
     runs-on: ubuntu-latest
     needs: [unit-tests, integration-tests, check-pypi]
-=======
-  python-tests:
-    runs-on: ubuntu-latest
->>>>>>> e0ce27a4
-
-    steps:
-
-      - uses: actions/checkout@v2
-
-      - name: Install dobi
-        run: |
-          wget https://github.com/dnephin/dobi/releases/download/v0.13.0/dobi-linux
-          chmod +x dobi-linux
-
-<<<<<<< HEAD
-=======
-      - name: Run unit tests
-        run: |
-          GRAPL_RELEASE_TARGET=release TAG=grapl-test ./dobi-linux --no-bind-mount python-unit-tests
-
-      - name: Clean build
-        run: |
-          GRAPL_RELEASE_TARGET=release TAG=grapl-test ./dobi-linux --no-bind-mount clean-python-build
-          docker system prune -f
-
-  release-python-services:
-    runs-on: ubuntu-latest
-    needs: [python-tests, integration-tests]
-
-    strategy:
-        matrix:
-          python-version: [3.7]
-
-    steps:
-
-      - uses: actions/checkout@v2
-
-      - name: Set up Python ${{ matrix.python-version }}
-        uses: actions/setup-python@v2
-        with:
-          python-version: ${{ matrix.python-version }}
-
->>>>>>> e0ce27a4
+
+    steps:
+
+      - uses: actions/checkout@v2
+
+      - name: Install dobi
+        run: |
+          wget https://github.com/dnephin/dobi/releases/download/v0.13.0/dobi-linux
+          chmod +x dobi-linux
+
       - name: Determine release channel
         run: |
           BRANCH=${{ github.event.release.target_commitish }}
@@ -308,50 +265,6 @@
           fi
           echo "::set-env name=CHANNEL::$CHANNEL"
 
-<<<<<<< HEAD
-=======
-      - name: Install pypi-simple
-        run: |
-          python3 -mvenv venv && . venv/bin/activate
-          pip install pypi-simple
-          deactivate
-
-      - name: Check whether grapl_graph_descriptions version has been bumped
-        run: |
-          . venv/bin/activate
-          if [[ "$CHANNEL" == "latest" ]]; then
-              python etc/build_scripts/check_pypi_version.py \
-                grapl_graph_descriptions \
-                $(cat src/rust/graph-descriptions/VERSION)
-          else
-              python etc/build_scripts/check_pypi_version.py \
-                grapl_graph_descriptions \
-                $(cat src/rust/graph-descriptions/VERSION) \
-                true
-          fi
-          deactivate
-
-      - name: Check whether grapl_analyzerlib version has been bumped
-        run: |
-          . venv/bin/activate
-          if [[ "$CHANNEL" == "latest" ]]; then
-              python etc/build_scripts/check_pypi_version.py \
-                grapl_analyzerlib \
-                $(cat src/python/grapl_analyzerlib/VERSION)
-          else
-              python etc/build_scripts/check_pypi_version.py \
-                grapl_analyzerlib \
-                $(cat src/python/grapl_analyzerlib/VERSION) \
-                true
-          fi
-          deactivate
-
-      - name: Install dobi
-        run: |
-          wget https://github.com/dnephin/dobi/releases/download/v0.13.0/dobi-linux
-          chmod +x dobi-linux
-
->>>>>>> e0ce27a4
       - name: Build Python services
         env:
           VERSION: ${{ github.event.release.tag_name }}
@@ -431,13 +344,9 @@
           GITHUB_TOKEN: ${{ secrets.GITHUB_TOKEN }}
         with:
           upload_url: ${{ github.event.release.upload_url }}
-<<<<<<< HEAD
           asset_path: ./${{ steps.extract-python-artifacts.outputs.model-plugin-deployer }}
           asset_name: ${{ steps.extract-python-artifacts.outputs.model-plugin-deployer }}
-=======
-          asset_path: ./${{ steps.extract-artifacts.outputs.model-plugin-deployer }}
-          asset_name: ${{ steps.extract-artifacts.outputs.model-plugin-deployer }}
->>>>>>> e0ce27a4
+
           asset_content_type: application/zip
 
       - name: Upload dgraph-ttl to Github
@@ -504,25 +413,19 @@
         run: |
           rm -rf dist
 
-<<<<<<< HEAD
   release-js-services:
     runs-on: ubuntu-latest
     needs: [unit-tests, integration-tests, check-pypi]
-=======
-  js-tests:
-    runs-on: ubuntu-latest
->>>>>>> e0ce27a4
-
-    steps:
-
-      - uses: actions/checkout@v2
-
-      - name: Install dobi
-        run: |
-          wget https://github.com/dnephin/dobi/releases/download/v0.13.0/dobi-linux
-          chmod +x dobi-linux
-
-<<<<<<< HEAD
+
+    steps:
+
+      - uses: actions/checkout@v2
+
+      - name: Install dobi
+        run: |
+          wget https://github.com/dnephin/dobi/releases/download/v0.13.0/dobi-linux
+          chmod +x dobi-linux
+
       - name: Determine release channel
         run: |
           BRANCH=${{ github.event.release.target_commitish }}
@@ -532,29 +435,6 @@
               CHANNEL="beta"
           fi
           echo "::set-env name=CHANNEL::$CHANNEL"
-=======
-      - name: Run JS unit tests
-        run: |
-          GRAPL_RELEASE_TARGET=release TAG=grapl-test ./dobi-linux --no-bind-mount js-unit-tests
-
-      - name: Clean build
-        run: |
-          GRAPL_RELEASE_TARGET=release TAG=grapl-test ./dobi-linux --no-bind-mount clean-js-build
-          docker system prune -f
-
-  release-js-services:
-    runs-on: ubuntu-latest
-    needs: [js-tests, integration-tests]
-
-    steps:
-
-      - uses: actions/checkout@v2
-
-      - name: Install dobi
-        run: |
-          wget https://github.com/dnephin/dobi/releases/download/v0.13.0/dobi-linux
-          chmod +x dobi-linux
->>>>>>> e0ce27a4
 
       - name: Build JS services
         env:
@@ -587,11 +467,6 @@
           GITHUB_TOKEN: ${{ secrets.GITHUB_TOKEN }}
         with:
           upload_url: ${{ github.event.release.upload_url }}
-<<<<<<< HEAD
           asset_path: ./${{ steps.extract-js-artifacts.outputs.graphql-endpoint }}
           asset_name: ${{ steps.extract-js-artifacts.outputs.graphql-endpoint }}
-=======
-          asset_path: ./${{ steps.extract-artifacts.outputs.graphql-endpoint }}
-          asset_name: ${{ steps.extract-artifacts.outputs.graphql-endpoint }}
->>>>>>> e0ce27a4
           asset_content_type: application/zip