### Port conventions (though there are many, many exceptions)
# 81xx - grapl services (and some `wait-for-it` http servers)
# 82xx - TBD
# 83xx - grapl plugin services, like grapl-aws-plugins
# 84xx - debugger ports (see vsc_debugger.py)

version: "3.8"
volumes:
  dgraph_export:

services:

  #
  # Infrastructure dependencies
  #

  grapl-master-graph-db:
    tty: false
    image: dgraph/standalone:v20.07.1
    ports:
      - "5080:5080"  # zero - used for `dgraph live` importing-data command in `integration_tests.rst`
      - "8000:8000"  # ratel
      - "8080:8080"  # alpha http
      - "9080:9080"  # alpha grpc
    logging:
      driver: none
    volumes:
      - type: volume
        source: dgraph_export
        # Hitting :8080/admin/export will force an export to be written to this directory.
        target: /dgraph/export

  # dev uses 1 big redis instance, prod has 1:1 redis per grapl service
  dev-shared-redis:  # maybe transitory, this will eventually match prod
    image: redis:latest
    command: |
      sh -c "
        # hack from https://stackoverflow.com/questions/54533308/disable-redis-persistence-in-docker
        # to disable persistence
        rm -f /data/dump.rdb && redis-server
      "
    ports:
      - "6379:6379" # redis default
    logging:
      driver: none

  sqs:
    image: localstack/localstack:0.11.5
    environment:
      - SERVICES=sqs:9324
      - HOSTNAME_EXTERNAL=sqs.us-east-1.amazonaws.com
      - IMAGE_NAME=localstack/localstack:0.11.5
    ports:
      - "9324:9324"
    networks:
      default:
        aliases:
          - sqs.us-east-1.amazonaws.com
    logging:
      driver: none

  secretsmanager:
    image: localstack/localstack:0.11.5
    environment:
      - PORT_WEB_UI=8099
      - SERVICES=secretsmanager:4584
      - HOSTNAME_EXTERNAL=secretsmanager.us-east-1.amazonaws.com
      - IMAGE_NAME=localstack/localstack:0.11.5

    ports:
      - "4584:4584"
      - "8099:8099"
    # logging:
    #   driver: none

  s3:
    image: minio/minio
    command: server /data
    environment:
      - MINIO_ACCESS_KEY=minioadmin
      - MINIO_SECRET_KEY=minioadmin
      - MINIO_REGION_NAME=us-east-1
    ports:
      - "9000:9000"
    networks:
      default:
        aliases:
          - minio
    logging:
      driver: none

  dynamodb:
    image: amazon/dynamodb-local
    environment:
      - AWS_REGION="us-east-1"
      - REGION="us-east-1"
    logging:
      driver: none

  #
  # Rust services
  #

  grapl-metric-forwarder:
    image: grapl/grapl-metric-forwarder:${TAG:-latest}
    build:
      context: src/rust
      target: metric-forwarder-deploy
      args:
        - PROFILE=${PROFILE:-debug}
    tty: false
    environment:
      - "IS_LOCAL=True"
      - GRAPL_LOG_LEVEL=${GRAPL_LOG_LEVEL:-ERROR}
      - RUST_LOG=${RUST_LOG:-ERROR}
    extra_hosts:
      - amazonaws:127.0.0.1

  grapl-sysmon-subgraph-generator:
    image: grapl/grapl-sysmon-subgraph-generator:${TAG:-latest}
    build:
      context: src/rust
      target: sysmon-subgraph-generator-deploy
      args:
        - PROFILE=${PROFILE:-debug}
    tty: false
    environment:
      - RUST_LOG=${RUST_LOG:-ERROR}
      - "EVENT_CACHE_CLUSTER_ADDRESS=dev-shared-redis:6379"
      - "IS_LOCAL=True"
      - "SOURCE_QUEUE_URL=http://sqs.us-east-1.amazonaws.com:9324/000000000000/grapl-sysmon-graph-generator-queue"
      - "RETRY_QUEUE_URL=http://sqs.us-east-1.amazonaws.com:9324/000000000000/grapl-sysmon-graph-generator-retry-queue"
      - "DEAD_LETTER_QUEUE_URL=http://sqs.us-east-1.amazonaws.com:9324/queue/grapl-sysmon-graph-generator-dead-letter-queue"
      - "DEST_QUEUE_URL=http://sqs.us-east-1.amazonaws.com:9324/queue/grapl-node-identifier-queue"
      - "DEST_BUCKET_NAME=local-grapl-unid-subgraphs-generated-bucket"
      - "SQS_ENDPOINT=http://sqs.us-east-1.amazonaws.com:9324"
      - "SQS_ACCESS_KEY_ID=dummy_cred_aws_access_key_id"
      - "SQS_ACCESS_KEY_SECRET=dummy_cred_aws_secret_access_key"
      - "S3_ENDPOINT=http://s3:9000"
      - "S3_ACCESS_KEY_ID=minioadmin"
      - "S3_ACCESS_KEY_SECRET=minioadmin"
    links:
      - s3:minio
      - sqs:sqs.us-east-1.amazonaws.com
    extra_hosts:
      - sqs:127.0.0.1
      - amazonaws:127.0.0.1
      - minio:127.0.0.1
    depends_on:
      - s3
      - sqs
      - grapl-provision

  grapl-osquery-subgraph-generator:
    image: grapl/grapl-osquery-subgraph-generator:${TAG:-latest}
    build:
      context: src/rust
      target: osquery-subgraph-generator-deploy
      args:
        - PROFILE=${PROFILE:-debug}
    tty: false
    environment:
      - "BUCKET_PREFIX=local-grapl"
      - "IS_LOCAL=True"
      - GRAPL_LOG_LEVEL=${GRAPL_LOG_LEVEL:-ERROR}
      - "SOURCE_QUEUE_URL=http://sqs.us-east-1.amazonaws.com:9324/queue/grapl-osquery-graph-generator-queue"
      - "RETRY_QUEUE_URL=http://sqs.us-east-1.amazonaws.com:9324/queue/grapl-osquery-graph-generator-retry-queue"
      - "DEAD_LETTER_QUEUE_URL=http://sqs.us-east-1.amazonaws.com:9324/queue/grapl-osquery-graph-generator-dead-letter-queue"
      - RUST_LOG=${RUST_LOG:-ERROR}
      - "EVENT_CACHE_CLUSTER_ADDRESS=dev-shared-redis:6379"
      - "DEST_QUEUE_URL=http://sqs.us-east-1.amazonaws.com:9324/queue/grapl-node-identifier-queue"
      - "DEST_BUCKET_NAME=local-grapl-unid-subgraphs-generated-bucket"
      - "SQS_ENDPOINT=http://sqs.us-east-1.amazonaws.com:9324"
      - "SQS_ACCESS_KEY_ID=dummy_cred_aws_access_key_id"
      - "SQS_ACCESS_KEY_SECRET=dummy_cred_aws_secret_access_key"
      - "S3_ENDPOINT=http://s3:9000"
      - "S3_ACCESS_KEY_ID=minioadmin"
      - "S3_ACCESS_KEY_SECRET=minioadmin"
    links:
      - s3:minio
      - sqs:sqs.us-east-1.amazonaws.com
    extra_hosts:
      - sqs:127.0.0.1
      - amazonaws:127.0.0.1
      - minio:127.0.0.1
    depends_on:
      - s3
      - sqs
      - grapl-provision

  grapl-node-identifier:
    image: grapl/grapl-node-identifier:${TAG:-latest}
    build:
      context: src/rust
      target: node-identifier-deploy
      args:
        - PROFILE=${PROFILE:-debug}
    environment:
      - RUST_LOG=${RUST_LOG:-ERROR}
      - "EVENT_CACHE_CLUSTER_ADDRESS=dev-shared-redis:6379"
      - "IS_LOCAL=true"
      - "SOURCE_QUEUE_URL=http://sqs.us-east-1.amazonaws.com:9324/queue/grapl-node-identifier-queue"
      - "RETRY_QUEUE_URL=http://sqs.us-east-1.amazonaws.com:9324/queue/grapl-node-identifier-retry-queue"
      - "DEAD_LETTER_QUEUE_URL=http://sqs.us-east-1.amazonaws.com:9324/queue/grapl-node-identifier-dead-letter-queue"
      - "DEST_QUEUE_URL=http://sqs.us-east-1.amazonaws.com:9324/queue/grapl-graph-merger-queue"
      - "DEST_BUCKET_NAME=local-grapl-subgraphs-generated-bucket"
      - "SQS_ENDPOINT=http://sqs.us-east-1.amazonaws.com:9324"
      - "SQS_ACCESS_KEY_ID=dummy_cred_aws_access_key_id"
      - "SQS_ACCESS_KEY_SECRET=dummy_cred_aws_secret_access_key"
      - "S3_ENDPOINT=http://s3:9000"
      - "S3_ACCESS_KEY_ID=minioadmin"
      - "S3_ACCESS_KEY_SECRET=minioadmin"
      - "DYNAMODB_ENDPOINT=http://dynamodb:8000"
      - "DYNAMODB_ACCESS_KEY_ID=dummy_cred_aws_access_key_id"
      - "DYNAMODB_ACCESS_KEY_SECRET=dummy_cred_aws_secret_access_key"
      - STATIC_MAPPING_TABLE=local-grapl-static_mapping_table
      - DYNAMIC_SESSION_TABLE=local-grapl-dynamic_session_table
      - PROCESS_HISTORY_TABLE=local-grapl-process_history_table
      - FILE_HISTORY_TABLE=local-grapl-file_history_table
      - INBOUND_CONNECTION_HISTORY_TABLE=local-grapl-inbound_connection_history_table
      - OUTBOUND_CONNECTION_HISTORY_TABLE=local-grapl-outbound_connection_history_table
      - NETWORK_CONNECTION_HISTORY_TABLE=local-grapl-network_connection_history_table
      - IP_CONNECTION_HISTORY_TABLE=local-grapl-ip_connection_history_table
      - ASSET_ID_MAPPINGS=local-grapl-asset_id_mappings
    tty: false
    links:
      - s3:minio
      - dynamodb:dynamodb
      - sqs:sqs.us-east-1.amazonaws.com
    extra_hosts:
      - sqs:127.0.0.1
      - amazonaws:127.0.0.1
      - minio:127.0.0.1
    depends_on:
      - s3
      - dynamodb
      - sqs
      - grapl-provision

  grapl-node-identifier-retry-handler:
    image: grapl/grapl-node-identifier-retry-handler:${TAG:-latest}
    build:
      context: src/rust
      target: node-identifier-retry-handler-deploy
      args:
        - PROFILE=${PROFILE:-debug}
    environment:
      - RUST_LOG=${RUST_LOG:-ERROR}
      - "IS_LOCAL=True"
      - "EVENT_CACHE_CLUSTER_ADDRESS=dev-shared-redis:6379"
      - "SOURCE_QUEUE_URL=http://sqs.us-east-1.amazonaws.com:9324/queue/grapl-node-identifier-retry-queue"
      - "RETRY_QUEUE_URL=http://sqs.us-east-1.amazonaws.com:9324/queue/grapl-node-identifier-dead-letter-queue"
      - "DEAD_LETTER_QUEUE_URL=http://sqs.us-east-1.amazonaws.com:9324/queue/grapl-node-identifier-dead-letter-queue"
      - "DEST_QUEUE_URL=http://sqs.us-east-1.amazonaws.com:9324/queue/grapl-graph-merger-queue"
      - "DEST_BUCKET_NAME=local-grapl-subgraphs-generated-bucket"
      - "SQS_ENDPOINT=http://sqs.us-east-1.amazonaws.com:9324"
      - "SQS_ACCESS_KEY_ID=dummy_cred_aws_access_key_id"
      - "SQS_ACCESS_KEY_SECRET=dummy_cred_aws_secret_access_key"
      - "S3_ENDPOINT=http://s3:9000"
      - "S3_ACCESS_KEY_ID=minioadmin"
      - "S3_ACCESS_KEY_SECRET=minioadmin"
      - "DYNAMODB_ENDPOINT=http://dynamodb:8000"
      - "DYNAMODB_ACCESS_KEY_ID=dummy_cred_aws_access_key_id"
      - "DYNAMODB_ACCESS_KEY_SECRET=dummy_cred_aws_secret_access_key"
      - STATIC_MAPPING_TABLE=local-grapl-static_mapping_table
      - DYNAMIC_SESSION_TABLE=local-grapl-dynamic_session_table
      - PROCESS_HISTORY_TABLE=local-grapl-process_history_table
      - FILE_HISTORY_TABLE=local-grapl-file_history_table
      - INBOUND_CONNECTION_HISTORY_TABLE=local-grapl-inbound_connection_history_table
      - OUTBOUND_CONNECTION_HISTORY_TABLE=local-grapl-outbound_connection_history_table
      - NETWORK_CONNECTION_HISTORY_TABLE=local-grapl-network_connection_history_table
      - IP_CONNECTION_HISTORY_TABLE=local-grapl-ip_connection_history_table
      - ASSET_ID_MAPPINGS=local-grapl-asset_id_mappings
    tty: false
    links:
      - s3:minio
      - dynamodb:dynamodb
      - sqs:sqs.us-east-1.amazonaws.com
    extra_hosts:
      - sqs:127.0.0.1
      - amazonaws:127.0.0.1
      - minio:127.0.0.1
    depends_on:
      - s3
      - dynamodb
      - sqs
      - grapl-provision

  grapl-graph-merger:
    image: grapl/grapl-graph-merger:${TAG:-latest}
    build:
      context: src/rust
      target: graph-merger-deploy
      args:
        - PROFILE=${PROFILE:-debug}
    environment:
      - RUST_LOG=${RUST_LOG:-ERROR}
      - "EVENT_CACHE_CLUSTER_ADDRESS=dev-shared-redis:6379"
      - "SOURCE_QUEUE_URL=http://sqs.us-east-1.amazonaws.com:9324/queue/grapl-graph-merger-queue"
      - "RETRY_QUEUE_URL=http://sqs.us-east-1.amazonaws.com:9324/queue/grapl-graph-merger-retry-queue"
      - "DEAD_LETTER_QUEUE_URL=http://sqs.us-east-1.amazonaws.com:9324/queue/grapl-graph-merger-dead-letter-queue"
      - "DEST_QUEUE_URL=http://sqs.us-east-1.amazonaws.com:9324/queue/grapl-analyzer-dispatcher-queue"
      - "DEST_BUCKET_NAME=local-grapl-subgraphs-merged-bucket"
      - "SQS_ENDPOINT=http://sqs.us-east-1.amazonaws.com:9324"
      - "SQS_ACCESS_KEY_ID=dummy_cred_aws_access_key_id"
      - "SQS_ACCESS_KEY_SECRET=dummy_cred_aws_secret_access_key"
      - "S3_ENDPOINT=http://s3:9000"
      - "S3_ACCESS_KEY_ID=minioadmin"
      - "S3_ACCESS_KEY_SECRET=minioadmin"
      - "DYNAMODB_ENDPOINT=http://dynamodb:8000"
      - "DYNAMODB_ACCESS_KEY_ID=dummy_cred_aws_access_key_id"
      - "DYNAMODB_ACCESS_KEY_SECRET=dummy_cred_aws_secret_access_key"
      - MG_ALPHAS=http://master_graph:9080
      - "GRAPL_SCHEMA_TABLE=local-grapl-grapl_schema_table"
      - "IS_LOCAL=True"
    tty: false
    links:
      - s3:minio
      - sqs:sqs.us-east-1.amazonaws.com
      - grapl-master-graph-db:master_graph
    extra_hosts:
      - sqs:127.0.0.1
      - amazonaws:127.0.0.1
      - minio:127.0.0.1
    depends_on:
      - s3
      - sqs
      - grapl-provision
      - grapl-master-graph-db

  grapl-analyzer-dispatcher:
    image: grapl/grapl-analyzer-dispatcher:${TAG:-latest}
    build:
      context: src/rust
      target: analyzer-dispatcher-deploy
      args:
        - PROFILE=${PROFILE:-debug}
    environment:
      - "ANALYZERS_BUCKET=local-grapl-analyzers-bucket"
      - "SOURCE_QUEUE_URL=http://sqs.us-east-1.amazonaws.com:9324/queue/grapl-analyzer-dispatcher-queue"
      - "RETRY_QUEUE_URL=http://sqs.us-east-1.amazonaws.com:9324/queue/grapl-analyzer-dispatcher-retry-queue"
      - "DEAD_LETTER_QUEUE_URL=http://sqs.us-east-1.amazonaws.com:9324/queue/grapl-analyzer-dispatcher-dead-letter-queue"
      - "DEST_QUEUE_URL=http://sqs.us-east-1.amazonaws.com:9324/queue/grapl-analyzer-executor-queue"
      - "DEST_BUCKET_NAME=local-grapl-analyzer-dispatched-bucket"
      - "ANALYZER_BUCKET=local-grapl-analyzers-bucket"
      - "AWS_REGION=us-east-1"
      - "AWS_DEFAULT_REGION=us-east-1"
      - "SQS_ENDPOINT=http://sqs.us-east-1.amazonaws.com:9324"
      - "SQS_ACCESS_KEY_ID=dummy_cred_aws_access_key_id"
      - "SQS_ACCESS_KEY_SECRET=dummy_cred_aws_secret_access_key"
      - "S3_ENDPOINT=http://s3:9000"
      - "S3_ACCESS_KEY_ID=minioadmin"
      - "S3_ACCESS_KEY_SECRET=minioadmin"
      - "DYNAMODB_ENDPOINT=http://dynamodb:8000"
      - "DYNAMODB_ACCESS_KEY_ID=dummy_cred_aws_access_key_id"
      - "DYNAMODB_ACCESS_KEY_SECRET=dummy_cred_aws_secret_access_key"
      - RUST_LOG=${RUST_LOG:-ERROR}
      - "IS_LOCAL=true"
    tty: false
    links:
      - s3:minio
      - sqs:sqs.us-east-1.amazonaws.com
    extra_hosts:
      - sqs:127.0.0.1
      - amazonaws:127.0.0.1
      - minio:127.0.0.1
    depends_on:
      - s3
      - sqs

  #
  # Python services
  #

  # Removed per https://grapl-internal.slack.com/archives/C017PLQ8TCZ/p1601574470186700
  # Add it back once Analyzer Deployer is ready for prime time!
  # analyzer-deployer:
  #   image: grapl/analyzer-deployer:${TAG:-latest}
  #   command: /bin/sh -c '. venv/bin/activate && cd /home/grapl/app && chalice local --no-autoreload --host=0.0.0.0 --port=8125'
  #   environment:
  #     - "IS_LOCAL=True"
  #     - GRPC_ENABLE_FORK_SUPPORT=1
  #     - "BUCKET_PREFIX=local-grapl"
  #     - GRAPL_LOG_LEVEL=${GRAPL_LOG_LEVEL:-ERROR}
  #   links:
  #     - s3:minio
  #     - sqs:sqs.us-east-1.amazonaws.com
  #   tty: true
  #   extra_hosts:
  #     - sqs:127.0.0.1
  #     - amazonaws:127.0.0.1
  #     - minio:127.0.0.1

  grapl-analyzer-executor:
    image: grapl/grapl-analyzer-executor:${TAG:-latest}
    build:
      context: src
      dockerfile: ./python/Dockerfile
      target: analyzer-executor-deploy
    command: /bin/sh -c '. venv/bin/activate && python3 analyzer_executor/src/run_local.py'
    environment:
      - DEBUG_SERVICES=${DEBUG_SERVICES}
      - "HITCACHE_ADDR=dev-shared-redis"
      - "HITCACHE_PORT=6379"
      - "MESSAGECACHE_ADDR=dev-shared-redis"
      - "MESSAGECACHE_PORT=6379"
      - "IS_LOCAL=True"
      - GRPC_ENABLE_FORK_SUPPORT=1
      - MG_ALPHAS=master_graph:9080
      - "IS_RETRY=False"
<<<<<<< HEAD
      - "AWS_REGION=us-east-1"
      - "AWS_DEFAULT_REGION=us-east-1"
=======
      - "BUCKET_PREFIX=local-grapl"
      - GRAPL_LOG_LEVEL=${GRAPL_LOG_LEVEL:-ERROR}
      - "SOURCE_QUEUE_URL=http://sqs.us-east-1.amazonaws.com:9324/queue/grapl-analyzer-executor-queue"
      - AWS_REGION=us-east-1
>>>>>>> 1a39bc76
      - "SQS_ENDPOINT=http://sqs.us-east-1.amazonaws.com:9324"
      - "SQS_ACCESS_KEY_ID=dummy_cred_aws_access_key_id"
      - "SQS_ACCESS_KEY_SECRET=dummy_cred_aws_secret_access_key"
      - "S3_ENDPOINT=http://s3:9000"
      - "S3_ACCESS_KEY_ID=minioadmin"
      - "S3_ACCESS_KEY_SECRET=minioadmin"
      - "BUCKET_PREFIX=local-grapl"
      - GRAPL_LOG_LEVEL=${GRAPL_LOG_LEVEL:-ERROR}
      - "SOURCE_QUEUE_URL=http://sqs.us-east-1.amazonaws.com:9324/queue/grapl-analyzer-executor-queue"
      - "RETRY_QUEUE_URL=http://sqs.us-east-1.amazonaws.com:9324/queue/grapl-analyzer-executor-retry-queue"
    links:
      - s3:minio
      - sqs:sqs.us-east-1.amazonaws.com
      - grapl-master-graph-db:master_graph
    tty: true
    extra_hosts:
      - sqs:127.0.0.1
      - amazonaws:127.0.0.1
      - minio:127.0.0.1
    ports:
      - 8401:8401  # VSC Debugger

  grapl-ux-router:
    image: grapl/grapl-ux-router:${TAG:-latest}
    build:
      context: src
      dockerfile: ./python/Dockerfile
      target: grapl-ux-router-deploy
    command: |
      /bin/sh -c '
        wait-for-it grapl-provision:8126 --timeout=10;
        . venv/bin/activate &&
        cd app &&
        chalice local --no-autoreload --host=0.0.0.0 --port=8901
      '
    ports:
      - "8901:8901"
    environment:
      - "IS_LOCAL=True"
      - GRAPL_LOG_LEVEL=DEBUG
      - "UX_BUCKET_NAME=local-grapl-engagement-ux-bucket"
    depends_on:
      - grapl-provision
    tty: true
    links:
      - s3:minio
    extra_hosts:
      - minio:127.0.0.1
    networks:
      default:
        aliases:
          - ux_router

  grapl-engagement-creator:
    image: grapl/grapl-engagement-creator:${TAG:-latest}
    build:
      context: src
      dockerfile: ./python/Dockerfile
      target: engagement-creator-deploy
    command: /bin/sh -c '. venv/bin/activate && python3 engagement-creator/src/engagement-creator.py'
    environment:
      - "IS_LOCAL=True"
      - "BUCKET_PREFIX=local-grapl"
      - GRAPL_LOG_LEVEL=${GRAPL_LOG_LEVEL:-ERROR}
      - MG_ALPHAS=master_graph:9080
    tty: true
    links:
      - s3:minio
      - sqs:sqs.us-east-1.amazonaws.com
      - grapl-master-graph-db:master_graph
    extra_hosts:
      - sqs:127.0.0.1
      - amazonaws:127.0.0.1
      - minio:127.0.0.1

  grapl-engagement-edge:
    image: grapl/grapl-engagement-edge:${TAG:-latest}
    build:
      context: src
      dockerfile: ./python/Dockerfile
      target: engagement-edge-deploy
    command: |
      /bin/sh -c '
        wait-for-it grapl-provision:8126 --timeout=120 &&
        . venv/bin/activate &&
        cd /home/grapl/app &&
        chalice local --no-autoreload --host=0.0.0.0 --port=8900
      '
    ports:
      - "8900:8900"
    environment:
      - "IS_LOCAL=True"
      - GRAPL_LOG_LEVEL=${GRAPL_LOG_LEVEL:-ERROR}
      - "UX_BUCKET_URL=localhost:3000"
      - "USER_AUTH_TABLE=local-grapl-user_auth_table"
      - "BUCKET_PREFIX=local-grapl"
    depends_on:
      - grapl-provision
    tty: true
    links:
      - grapl-master-graph-db:master_graph
      - secretsmanager:secretsmanager.us-east-1.amazonaws.com

  grapl-model-plugin-deployer:
    image: grapl/grapl-model-plugin-deployer:${TAG:-latest}
    build:
      context: src
      dockerfile: ./python/Dockerfile
      target: model-plugin-deployer-deploy
    command: /bin/sh -c '. venv/bin/activate && cd /home/grapl/app && chalice local --no-autoreload --host=0.0.0.0 --port=8123'
    ports:
      - "8123:8123"
    environment:
      - "IS_LOCAL=True"
      - "MG_ALPHAS=master_graph:9080"
      - GRAPL_LOG_LEVEL=${GRAPL_LOG_LEVEL:-ERROR}
      - "UX_BUCKET_URL=localhost"
    tty: true
    links:
      - s3:minio
      - sqs:sqs.us-east-1.amazonaws.com
      - secretsmanager:secretsmanager.us-east-1.amazonaws.com
      - grapl-master-graph-db:master_graph
    extra_hosts:
      - sqs:127.0.0.1
      - amazonaws:127.0.0.1
      - minio:127.0.0.1

  grapl-dgraph-ttl:
    image: grapl/grapl-dgraph-ttl:${TAG:-latest}
    build:
      context: src
      dockerfile: ./python/Dockerfile
      target: dgraph-ttl-deploy
    command: /bin/sh -c '. venv/bin/activate && cd /home/grapl/app && chalice local --no-autoreload --host=0.0.0.0 --port=8124'
    ports:
      - "8124:8124"
    environment:
      - "IS_LOCAL=True"
      - MG_ALPHAS=master_graph:9080
      - GRAPL_LOG_LEVEL=${GRAPL_LOG_LEVEL:-ERROR}
      - GRAPL_DGRAPH_TTL_S=${GRAPL_DGRAPH_TTL_S:-31536000}
      - GRAPL_TTL_DELETE_BATCH_SIZE=${GRAPL_TTL_DELETE_BATCH_SIZE:-10}
    tty: true
    links:
      - grapl-master-graph-db:master_graph
    extra_hosts:
      - amazonaws:127.0.0.1

  #
  # JS/web services
  #

<<<<<<< HEAD

  nginx:
    image: nginxinc/nginx-unprivileged
    command: nginx
    volumes:
      - ./etc/local_grapl/nginx.conf:/etc/nginx/nginx.conf:ro
=======
  grapl-engagement-view:
    image: syntaqx/serve
    volumes:
      - ./src/js/grapl-cdk/edge_ux_pre_replace:/var/www:ro
    command: "serve -dir /var/www"
    environment:
      - PORT=1234
>>>>>>> 1a39bc76
    ports:
      - "3128:3128"
    depends_on:
      - s3
      - sqs
      - grapl-provision

  grapl-graphql-endpoint:
    image: grapl/grapl-graphql-endpoint:${TAG:-latest}
    build: 
      context: src/js/graphql_endpoint
      dockerfile: Dockerfile
      target: graphql-endpoint-deploy
    command: yarn start server
    environment:
      - MG_ALPHAS=master_graph:9080
      - IS_LOCAL=True
      - PORT=5000
      - JWT_SECRET_ID=JWT_SECRET_ID
    links:
      - grapl-master-graph-db:master_graph
      - secretsmanager:secretsmanager.us-east-1.amazonaws.com
    ports:
      - 5000:5000

  grapl-notebook:
    image: grapl/grapl-notebook:${TAG:-latest}
    build: 
      context: src
      dockerfile: ./python/Dockerfile
      target: grapl-notebook
    user: grapl
    environment:
      - MG_ALPHAS=master_graph:9080
    links:
      - grapl-master-graph-db:master_graph
    ports:
      - 8888:8888

  #
  # Utility services
  #

  grapl-provision:
    image: grapl/grapl-provision:${TAG:-latest}
    build: 
      context: src
      dockerfile: ./python/Dockerfile
      target: grapl-provision
    command: |
      /bin/bash -c "
        # it doesn't seem to like waiting for sqs
        # wait-for-it sqs:9324 &&
        wait-for-it secretsmanager:4584 &&
        wait-for-it s3:9000 &&
        wait-for-it dynamodb:8000 &&
        wait-for-it grapl-master-graph-db:8080 &&
        . venv/bin/activate &&
        python /home/grapl/grapl_local_provision/provision_local_identity_table.py &&
        python /home/grapl/grapl_local_provision/grapl_provision.py &&
        # Host a server on this port, so that tests can wait-for-it
        python -m http.server 8126
      "
    environment:
      - GRAPL_LOG_LEVEL=${GRAPL_LOG_LEVEL:-ERROR}
      - MG_ALPHAS=master_graph:9080
    tty: true
    ports:
      - 8126:8126
    links:
      - grapl-master-graph-db:master_graph
      - s3:minio
      - sqs:sqs.us-east-1.amazonaws.com
      - secretsmanager:secretsmanager.us-east-1.amazonaws.com
      - dynamodb:dynamodb
    extra_hosts:
      - sqs:127.0.0.1
      - amazonaws:127.0.0.1
      - minio:127.0.0.1
    depends_on:
      - grapl-master-graph-db
      - s3
      - sqs
      - dynamodb

networks:
  default:
    name: grapl-network<|MERGE_RESOLUTION|>--- conflicted
+++ resolved
@@ -408,15 +408,8 @@
       - GRPC_ENABLE_FORK_SUPPORT=1
       - MG_ALPHAS=master_graph:9080
       - "IS_RETRY=False"
-<<<<<<< HEAD
       - "AWS_REGION=us-east-1"
       - "AWS_DEFAULT_REGION=us-east-1"
-=======
-      - "BUCKET_PREFIX=local-grapl"
-      - GRAPL_LOG_LEVEL=${GRAPL_LOG_LEVEL:-ERROR}
-      - "SOURCE_QUEUE_URL=http://sqs.us-east-1.amazonaws.com:9324/queue/grapl-analyzer-executor-queue"
-      - AWS_REGION=us-east-1
->>>>>>> 1a39bc76
       - "SQS_ENDPOINT=http://sqs.us-east-1.amazonaws.com:9324"
       - "SQS_ACCESS_KEY_ID=dummy_cred_aws_access_key_id"
       - "SQS_ACCESS_KEY_SECRET=dummy_cred_aws_secret_access_key"
@@ -570,22 +563,11 @@
   # JS/web services
   #
 
-<<<<<<< HEAD
-
   nginx:
     image: nginxinc/nginx-unprivileged
     command: nginx
     volumes:
       - ./etc/local_grapl/nginx.conf:/etc/nginx/nginx.conf:ro
-=======
-  grapl-engagement-view:
-    image: syntaqx/serve
-    volumes:
-      - ./src/js/grapl-cdk/edge_ux_pre_replace:/var/www:ro
-    command: "serve -dir /var/www"
-    environment:
-      - PORT=1234
->>>>>>> 1a39bc76
     ports:
       - "3128:3128"
     depends_on:
