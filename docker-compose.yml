--- conflicted
+++ resolved
@@ -239,25 +239,6 @@
       - amazonaws:127.0.0.1
       - minio:127.0.0.1
 
-<<<<<<< HEAD
-  grapl-analyzer-deployer:
-    image: grapl/grapl-analyzer-deployer:${TAG:-latest}
-    command: /bin/sh -c '. venv/bin/activate && cd /home/grapl/app && chalice local --no-autoreload --host=0.0.0.0 --port=8123'
-    ports:
-      - "8123:8123"
-    environment:
-      - "IS_LOCAL=True"
-      - GRAPL_LOG_LEVEL=${GRAPL_LOG_LEVEL:-ERROR}
-    tty: true
-    links:
-      - s3:minio
-      - sqs:sqs.us-east-1.amazonaws.com
-      - grapl-master-graph-db:master_graph
-    extra_hosts:
-      - sqs:127.0.0.1
-      - amazonaws:127.0.0.1
-      - minio:127.0.0.1
-=======
   grapl-dgraph-ttl:
     image: grapl/grapl-dgraph-ttl:${TAG:-latest}
     command: /bin/sh -c '. venv/bin/activate && cd /home/grapl/app && chalice local --no-autoreload --host=0.0.0.0 --port=8124'
@@ -275,7 +256,6 @@
     extra_hosts:
       - amazonaws:127.0.0.1
 
->>>>>>> ce75f949
   #
   # JS/web services
   #
