--- conflicted
+++ resolved
@@ -8,17 +8,12 @@
 volumes:
   dgraph_export:
 
-<<<<<<< HEAD
-networks:
-  default:
-    name: grapl-network
-=======
 x-common-variables:
   aws-region: &aws-region
     AWS_REGION: "us-east-1"
     AWS_DEFAULT_REGION: "us-east-1"  # boto3 prefers this one
   aws-endpoints: &aws-endpoints
-    # merge these into your `environment` if: 
+    # merge these into your `environment` if:
     # - you're using `grapl_common.env_helpers` (py)
     # - you're using `grapl-config/env_helpers` (rust)
     <<: *aws-region
@@ -46,7 +41,6 @@
   log-level: &log-level
     RUST_LOG: "${RUST_LOG:-ERROR}"
     GRAPL_LOG_LEVEL: "${GRAPL_LOG_LEVEL:-ERROR}"
->>>>>>> e5f83b52
 
 services:
 
@@ -406,13 +400,11 @@
       - sqs:127.0.0.1
       - amazonaws:127.0.0.1
       - minio:127.0.0.1
-<<<<<<< HEAD
-    depends_on:
-      - s3
-      - sqs
-      - graphdb
-      - grapl-provision
-=======
+    depends_on:
+      - s3
+      - sqs
+      - graphdb
+      - grapl-provision
     ports:
       - 8401:8401  # VSC Debugger
 
@@ -422,7 +414,7 @@
       context: src
       dockerfile: ./python/Dockerfile
       target: grapl-ux-router-deploy
-    command: |
+    command: >
       /bin/sh -c '
         wait-for-it grapl-engagement-view-uploader:8127 --timeout=180 &&
         . venv/bin/activate &&
@@ -446,7 +438,6 @@
       default:
         aliases:
           - ux_router
->>>>>>> e5f83b52
 
   grapl-engagement-creator:
     image: grapl/grapl-engagement-creator:${TAG:-latest}
@@ -478,25 +469,19 @@
 
   grapl-engagement-edge:
     image: grapl/grapl-engagement-edge:${TAG:-latest}
-<<<<<<< HEAD
+    build:
+      context: src
+      dockerfile: ./python/Dockerfile
+      target: engagement-edge-deploy
     command: >
-      /bin/sh -c "
-=======
-    build:
-      context: src
-      dockerfile: ./python/Dockerfile
-      target: engagement-edge-deploy
-    command: |
       /bin/sh -c '
->>>>>>> e5f83b52
         wait-for-it grapl-provision:8126 --timeout=120 &&
         . venv/bin/activate &&
         cd /home/grapl/app &&
         chalice local --no-autoreload --host=0.0.0.0 --port=8900
-      "
+      '
     ports:
       - "8900:8900"
-
     networks:
       default:
         aliases:
@@ -594,10 +579,10 @@
       - grapl-provision
       - grapl-graphql-endpoint
       - grapl-ux-router
-  
+
   grapl-engagement-view-uploader:
     image: grapl/grapl-engagement-view:${TAG:-latest}
-    build: 
+    build:
       context: src/js/engagement_view
       dockerfile: Dockerfile
       target: engagement-view-local-deploy
@@ -609,12 +594,12 @@
       "
     links:
       - s3:minio
-    depends_on: 
-      - grapl-provision
-  
+    depends_on:
+      - grapl-provision
+
   grapl-graphql-endpoint:
     image: grapl/grapl-graphql-endpoint:${TAG:-latest}
-    build: 
+    build:
       context: src/js/graphql_endpoint
       dockerfile: Dockerfile
       target: graphql-endpoint-deploy
@@ -633,7 +618,6 @@
       - graphdb
       - secretsmanager
       - grapl-provision
-
     networks:
       default:
         aliases:
@@ -641,7 +625,7 @@
 
   grapl-notebook:
     image: grapl/grapl-notebook:${TAG:-latest}
-    build: 
+    build:
       context: src
       dockerfile: ./python/Dockerfile
       target: grapl-notebook
@@ -662,32 +646,20 @@
 
   grapl-provision:
     image: grapl/grapl-provision:${TAG:-latest}
-<<<<<<< HEAD
+    build:
+      context: src
+      dockerfile: ./python/Dockerfile
+      target: grapl-provision
     command: >
-=======
-    build: 
-      context: src
-      dockerfile: ./python/Dockerfile
-      target: grapl-provision
-    command: |
->>>>>>> e5f83b52
       /bin/bash -c "
         export TIMEOUT=35 &&
         # it doesn't seem to like waiting for sqs
-<<<<<<< HEAD
         #wait-for-it --timeout=30 sqs:9324 &&
         wait-for-it --timeout=30 secretsmanager:4584 &&
         wait-for-it --timeout=30 s3:9000 &&
         wait-for-it --timeout=30 dynamodb:8000 &&
         wait-for-it --timeout=30 master_graph:8080 &&
         wait-for-it --timeout=30 grapl-engagement-view:1234 &&
-=======
-        # wait-for-it sqs:9324 &&
-        wait-for-it s3:9000 --timeout=$$TIMEOUT &&
-        wait-for-it dynamodb:8000 --timeout=$$TIMEOUT &&
-        wait-for-it grapl-master-graph-db:8080 --timeout=$$TIMEOUT &&
-        wait-for-it secretsmanager:4584 --timeout=$$TIMEOUT &&
->>>>>>> e5f83b52
         . venv/bin/activate &&
         python /home/grapl/grapl_local_provision/provision_local_identity_table.py &&
         python /home/grapl/grapl_local_provision/grapl_provision.py &&
@@ -712,21 +684,12 @@
       - amazonaws:127.0.0.1
       - minio:127.0.0.1
     depends_on:
-<<<<<<< HEAD
-      - graphdb
-=======
+      - graphdb
       - dynamodb
-      - grapl-master-graph-db
->>>>>>> e5f83b52
       - s3
       - secretsmanager
       - sqs
-<<<<<<< HEAD
-      - secretsmanager
-      - dynamodb
-=======
 
 networks:
   default:
-    name: grapl-network
->>>>>>> e5f83b52
+    name: grapl-network