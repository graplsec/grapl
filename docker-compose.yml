### Port conventions (though there are many, many exceptions)
# 81xx - grapl services (and some `wait-for-it` http servers)
# 82xx - TBD
# 83xx - grapl plugin services, like grapl-aws-plugins
# 84xx - debugger ports (see vsc_debugger.py)

version: "3.8"
volumes:
  dgraph_export:

services:

  #
  # Infrastructure dependencies
  #

  grapl-master-graph-db:
    tty: false
    image: dgraph/standalone:v20.07.1
    ports:
      - "5080:5080"  # zero - used for `dgraph live` importing-data command in `integration_tests.rst`
      - "8000:8000"  # ratel
      - "8080:8080"  # alpha http
      - "9080:9080"  # alpha grpc
    logging:
      driver: none
    volumes:
      - type: volume
        source: dgraph_export
        # Hitting :8080/admin/export will force an export to be written to this directory.
        target: /dgraph/export

  # dev uses 1 big redis instance, prod has 1:1 redis per grapl service
  dev-shared-redis:  # maybe transitory, this will eventually match prod
    image: redis:latest
    command: |
      sh -c "
        # hack from https://stackoverflow.com/questions/54533308/disable-redis-persistence-in-docker
        # to disable persistence
        rm -f /data/dump.rdb && redis-server
      "
    ports:
      - "6379:6379" # redis default
    logging:
      driver: none

  sqs:
    image: localstack/localstack:0.11.5
    environment:
      - SERVICES=sqs:9324
      - HOSTNAME_EXTERNAL=sqs.us-east-1.amazonaws.com
      - IMAGE_NAME=localstack/localstack:0.11.5
    ports:
      - "9324:9324"
    networks:
      default:
        aliases:
          - sqs.us-east-1.amazonaws.com
    logging:
      driver: none
      
  secretsmanager:
    image: localstack/localstack:0.11.5
    environment:
      - PORT_WEB_UI=8099
<<<<<<< HEAD
      - SERVICES=secretsmanager:4566
=======
      - SERVICES=secretsmanager:4584
>>>>>>> ebfd855d
      - HOSTNAME_EXTERNAL=secretsmanager.us-east-1.amazonaws.com
      - IMAGE_NAME=localstack/localstack:0.11.5
    ports:
<<<<<<< HEAD
      - "4569:4569"
      - "4566:4566"
=======
      - "4584:4584"
>>>>>>> ebfd855d
      - "8099:8099"
    # logging:
    #   driver: none

  s3:
    image: minio/minio
    command: server /data
    ports:
      - "9000:9000"
    networks:
      default:
        aliases:
          - minio
    logging:
      driver: none

  dynamodb:
    image: amazon/dynamodb-local
    logging:
      driver: none

  #
  # Rust services
  #

  grapl-metric-forwarder:
    image: grapl/grapl-metric-forwarder:${TAG:-latest}
    tty: false
    environment:
      - "IS_LOCAL=True"
      - GRAPL_LOG_LEVEL=${GRAPL_LOG_LEVEL:-ERROR}
      - RUST_LOG=${RUST_LOG:-ERROR}
    extra_hosts:
      - amazonaws:127.0.0.1

  grapl-sysmon-subgraph-generator:
    image: grapl/grapl-sysmon-subgraph-generator:${TAG:-latest}
    tty: false
    environment:
      - "BUCKET_PREFIX=local-grapl"
      - "IS_LOCAL=True"
      - GRAPL_LOG_LEVEL=${GRAPL_LOG_LEVEL:-ERROR}
      - "SOURCE_QUEUE_URL=http://sqs.us-east-1.amazonaws.com:9324/queue/grapl-sysmon-graph-generator-queue"
      - RUST_LOG=${RUST_LOG:-ERROR}
    links:
      - s3:minio
      - sqs:sqs.us-east-1.amazonaws.com
    extra_hosts:
      - sqs:127.0.0.1
      - amazonaws:127.0.0.1
      - minio:127.0.0.1
    depends_on:
      - s3
      - sqs
      - grapl-provision

  grapl-node-identifier:
    image: grapl/grapl-node-identifier:${TAG:-latest}
    environment:
      - "BUCKET_PREFIX=local-grapl"
      - "IS_LOCAL=True"
      - GRAPL_LOG_LEVEL=${GRAPL_LOG_LEVEL:-ERROR}
      - RUST_LOG=${RUST_LOG:-ERROR}
      - "SOURCE_QUEUE_URL=http://sqs.us-east-1.amazonaws.com:9324/queue/grapl-node-identifier-queue"
      - "GRAPH_MERGER_QUEUE_URL=http://sqs.us-east-1.amazonaws.com:9324/queue/grapl-graph-merger-queue"
      - STATIC_MAPPING_TABLE=local-grapl-static_mapping_table
      - DYNAMIC_SESSION_TABLE=local-grapl-dynamic_session_table
      - PROCESS_HISTORY_TABLE=local-grapl-process_history_table
      - FILE_HISTORY_TABLE=local-grapl-file_history_table
      - INBOUND_CONNECTION_HISTORY_TABLE=local-grapl-inbound_connection_history_table
      - OUTBOUND_CONNECTION_HISTORY_TABLE=local-grapl-outbound_connection_history_table
      - NETWORK_CONNECTION_HISTORY_TABLE=local-grapl-network_connection_history_table
      - IP_CONNECTION_HISTORY_TABLE=local-grapl-ip_connection_history_table
      - ASSET_ID_MAPPINGS=local-grapl-asset_id_mappings
    tty: false
    links:
      - s3:minio
      - dynamodb:dynamodb
      - sqs:sqs.us-east-1.amazonaws.com
    extra_hosts:
      - sqs:127.0.0.1
      - amazonaws:127.0.0.1
      - minio:127.0.0.1
    depends_on:
      - s3
      - dynamodb
      - sqs
      - grapl-provision

  grapl-node-identifier-retry-handler:
    image: grapl/grapl-node-identifier-retry-handler:${TAG:-latest}
    environment:
      - "BUCKET_PREFIX=local-grapl"
      - "IS_LOCAL=True"
      - GRAPL_LOG_LEVEL=${GRAPL_LOG_LEVEL:-ERROR}
      - RUST_LOG=${RUST_LOG:-ERROR}
      - "SOURCE_QUEUE_URL=http://sqs.us-east-1.amazonaws.com:9324/queue/grapl-node-identifier-retry-queue"
      - "GRAPH_MERGER_QUEUE_URL=http://sqs.us-east-1.amazonaws.com:9324/queue/grapl-graph-merger-queue"
      - STATIC_MAPPING_TABLE=local-grapl-static_mapping_table
      - DYNAMIC_SESSION_TABLE=local-grapl-dynamic_session_table
      - PROCESS_HISTORY_TABLE=local-grapl-process_history_table
      - FILE_HISTORY_TABLE=local-grapl-file_history_table
      - INBOUND_CONNECTION_HISTORY_TABLE=local-grapl-inbound_connection_history_table
      - OUTBOUND_CONNECTION_HISTORY_TABLE=local-grapl-outbound_connection_history_table
      - NETWORK_CONNECTION_HISTORY_TABLE=local-grapl-network_connection_history_table
      - IP_CONNECTION_HISTORY_TABLE=local-grapl-ip_connection_history_table
      - ASSET_ID_MAPPINGS=local-grapl-asset_id_mappings
    tty: false
    links:
      - s3:minio
      - dynamodb:dynamodb
      - sqs:sqs.us-east-1.amazonaws.com
    extra_hosts:
      - sqs:127.0.0.1
      - amazonaws:127.0.0.1
      - minio:127.0.0.1
    depends_on:
      - s3
      - dynamodb
      - sqs
      - grapl-provision

  grapl-graph-merger:
    image: grapl/grapl-graph-merger:${TAG:-latest}
    environment:
      - "BUCKET_PREFIX=local-grapl"
      - "IS_LOCAL=True"
      - GRAPL_LOG_LEVEL=${GRAPL_LOG_LEVEL:-ERROR}
      - "SOURCE_QUEUE_URL=http://sqs.us-east-1.amazonaws.com:9324/queue/grapl-graph-merger-queue"
      - "ANALYZER_DISPATCHER_QUEUE_URL=http://sqs.us-east-1.amazonaws.com:9324/queue/grapl-analyzer-dispatcher-queue"
      - RUST_LOG=${RUST_LOG:-ERROR}
      - MG_ALPHAS=master_graph:9080
      - "GRAPL_SCHEMA_TABLE=local-grapl-grapl_schema_table"
    tty: false
    links:
      - s3:minio
      - sqs:sqs.us-east-1.amazonaws.com
      - grapl-master-graph-db:master_graph
    extra_hosts:
      - sqs:127.0.0.1
      - amazonaws:127.0.0.1
      - minio:127.0.0.1
    depends_on:
      - s3
      - sqs
      - grapl-provision
      - grapl-master-graph-db

  grapl-analyzer-dispatcher:
    image: grapl/grapl-analyzer-dispatcher:${TAG:-latest}
    environment:
      - "BUCKET_PREFIX=local-grapl"
      - "IS_LOCAL=True"
      - GRAPL_LOG_LEVEL=${GRAPL_LOG_LEVEL:-ERROR}
      - "SOURCE_QUEUE_URL=http://sqs.us-east-1.amazonaws.com:9324/queue/grapl-analyzer-dispatcher-queue"
      - "ANALYZER_EXECUTOR_QUEUE_URL=http://sqs.us-east-1.amazonaws.com:9324/queue/grapl-analyzer-executor-queue"
      - RUST_LOG=${RUST_LOG:-ERROR}
    tty: false
    links:
      - s3:minio
      - sqs:sqs.us-east-1.amazonaws.com
    extra_hosts:
      - sqs:127.0.0.1
      - amazonaws:127.0.0.1
      - minio:127.0.0.1
    depends_on:
      - s3
      - sqs

  #
  # Python services
  #

  # Removed per https://grapl-internal.slack.com/archives/C017PLQ8TCZ/p1601574470186700
  # Add it back once Analyzer Deployer is ready for prime time!
  # analyzer-deployer:
  #   image: grapl/analyzer-deployer:${TAG:-latest}
  #   command: /bin/sh -c '. venv/bin/activate && cd /home/grapl/app && chalice local --no-autoreload --host=0.0.0.0 --port=8125'
  #   environment:
  #     - "IS_LOCAL=True"
  #     - GRPC_ENABLE_FORK_SUPPORT=1
  #     - "BUCKET_PREFIX=local-grapl"
  #     - GRAPL_LOG_LEVEL=${GRAPL_LOG_LEVEL:-ERROR}
  #   links:
  #     - s3:minio
  #     - sqs:sqs.us-east-1.amazonaws.com
  #   tty: true
  #   extra_hosts:
  #     - sqs:127.0.0.1
  #     - amazonaws:127.0.0.1
  #     - minio:127.0.0.1

  grapl-analyzer-executor:
    image: grapl/grapl-analyzer-executor:${TAG:-latest}
    command: /bin/sh -c '. venv/bin/activate && python3 analyzer_executor/src/run_local.py'
    environment:
      - "HITCACHE_ADDR=dev-shared-redis"
      - "HITCACHE_PORT=6379"
      - "MESSAGECACHE_ADDR=dev-shared-redis"
      - "MESSAGECACHE_PORT=6379"
      - "IS_LOCAL=True"
      - GRPC_ENABLE_FORK_SUPPORT=1
      - MG_ALPHAS=master_graph:9080
      - "IS_RETRY=False"
      - "BUCKET_PREFIX=local-grapl"
      - GRAPL_LOG_LEVEL=${GRAPL_LOG_LEVEL:-ERROR}
      - "SOURCE_QUEUE_URL=http://sqs.us-east-1.amazonaws.com:9324/queue/grapl-analyzer-executor-queue"
    links:
      - s3:minio
      - sqs:sqs.us-east-1.amazonaws.com
      - grapl-master-graph-db:master_graph
    tty: true
    extra_hosts:
      - sqs:127.0.0.1
      - amazonaws:127.0.0.1
      - minio:127.0.0.1

  grapl-engagement-creator:
    image: grapl/grapl-engagement-creator:${TAG:-latest}
    command: /bin/sh -c '. venv/bin/activate && python3 engagement-creator/src/engagement-creator.py'
    environment:
      - "IS_LOCAL=True"
      - "BUCKET_PREFIX=local-grapl"
      - GRAPL_LOG_LEVEL=${GRAPL_LOG_LEVEL:-ERROR}
      - MG_ALPHAS=master_graph:9080
    tty: true
    links:
      - s3:minio
      - sqs:sqs.us-east-1.amazonaws.com
      - grapl-master-graph-db:master_graph
    extra_hosts:
      - sqs:127.0.0.1
      - amazonaws:127.0.0.1
      - minio:127.0.0.1

  grapl-engagement-edge:
    image: grapl/grapl-engagement-edge:${TAG:-latest}
    command: |
      /bin/sh -c '
        wait-for-it grapl-provision:8126 --timeout=45 &&
        . venv/bin/activate &&
        cd /home/grapl/app &&
        chalice local --no-autoreload --host=0.0.0.0 --port=8900
      '
    ports:
      - "8900:8900"
    environment:
      - "IS_LOCAL=True"
      - GRAPL_LOG_LEVEL=${GRAPL_LOG_LEVEL:-ERROR}
      - "UX_BUCKET_URL=localhost:3000"
      - "USER_AUTH_TABLE=local-grapl-user_auth_table"
      - "BUCKET_PREFIX=local-grapl"
    depends_on:
      - grapl-provision

    tty: true
    links:
      - grapl-master-graph-db:master_graph
      - secretsmanager:secretsmanager.us-east-1.amazonaws.com

  grapl-model-plugin-deployer:
    image: grapl/grapl-model-plugin-deployer:${TAG:-latest}
    command: /bin/sh -c '. venv/bin/activate && cd /home/grapl/app && chalice local --no-autoreload --host=0.0.0.0 --port=8123'
    ports:
      - "8123:8123"
    environment:
      - "IS_LOCAL=True"
      - "MG_ALPHAS=master_graph:9080"
      - GRAPL_LOG_LEVEL=${GRAPL_LOG_LEVEL:-ERROR}
      - "UX_BUCKET_URL=localhost"
    tty: true
    links:
      - s3:minio
      - sqs:sqs.us-east-1.amazonaws.com
      - secretsmanager:secretsmanager.us-east-1.amazonaws.com
      - grapl-master-graph-db:master_graph
    extra_hosts:
      - sqs:127.0.0.1
      - amazonaws:127.0.0.1
      - minio:127.0.0.1

  grapl-dgraph-ttl:
    image: grapl/grapl-dgraph-ttl:${TAG:-latest}
    command: /bin/sh -c '. venv/bin/activate && cd /home/grapl/app && chalice local --no-autoreload --host=0.0.0.0 --port=8124'
    ports:
      - "8124:8124"
    environment:
      - "IS_LOCAL=True"
      - MG_ALPHAS=master_graph:9080
      - GRAPL_LOG_LEVEL=${GRAPL_LOG_LEVEL:-ERROR}
      - GRAPL_DGRAPH_TTL_S=${GRAPL_DGRAPH_TTL_S:-31536000}
      - GRAPL_TTL_DELETE_BATCH_SIZE=${GRAPL_TTL_DELETE_BATCH_SIZE:-10}
    tty: true
    links:
      - grapl-master-graph-db:master_graph
    extra_hosts:
      - amazonaws:127.0.0.1

  #
  # JS/web services
  #

  grapl-engagement-view:
    image: grapl/grapl-engagement-view:${TAG:-latest}
    command: "serve -dir /var/www"
    environment:
      - PORT=1234
    ports:
      - 1234:1234

  grapl-graphql-endpoint:
    image: grapl/grapl-graphql-endpoint:${TAG:-latest}
    command: yarn start server
    environment:
      - MG_ALPHAS=master_graph:9080
      - IS_LOCAL=True
      - PORT=5000
      - JWT_SECRET_ID=JWT_SECRET_ID
      - "SECRETS_MANAGER_ENDPOINT=http://secretsmanager.us-east-1.amazonaws.com:4566"
    links:
      - grapl-master-graph-db:master_graph
      - secretsmanager:secretsmanager.us-east-1.amazonaws.com
    ports:
      - 5000:5000

  grapl-notebook:
    image: grapl/grapl-notebook:${TAG:-latest}
    environment:
      - MG_ALPHAS=master_graph:9080
    links:
      - grapl-master-graph-db:master_graph
    ports:
      - 8888:8888

  #
  # Utility services
  #

  grapl-provision:
    image: grapl/grapl-provision:${TAG:-latest}
    command: |
      /bin/bash -c "
        # it doesn't seem to like waiting for sqs
        # wait-for-it sqs:9324 &&
        wait-for-it secretsmanager:4584 &&
        wait-for-it s3:9000 &&
        wait-for-it dynamodb:8000 &&
        wait-for-it grapl-master-graph-db:8080 &&
        wait-for-it grapl-engagement-view:1234 &&
        . venv/bin/activate && 
        python /home/grapl/grapl_local_provision/provision_local_identity_table.py &&
        python /home/grapl/grapl_local_provision/grapl_provision.py &&
        # Host a server on this port, so that tests can wait-for-it
        python -m http.server 8126
      "
    environment:
      - GRAPL_LOG_LEVEL=${GRAPL_LOG_LEVEL:-ERROR}
      - MG_ALPHAS=master_graph:9080
    tty: true
    ports:
      - 8126:8126
    links:
      - grapl-master-graph-db:master_graph
      - s3:minio
      - sqs:sqs.us-east-1.amazonaws.com
      - secretsmanager:secretsmanager.us-east-1.amazonaws.com
      - dynamodb:dynamodb
    extra_hosts:
      - sqs:127.0.0.1
      - amazonaws:127.0.0.1
      - minio:127.0.0.1
    depends_on:
      - grapl-master-graph-db
      - s3
      - sqs
      - dynamodb

networks:
  default:
    name: grapl-network<|MERGE_RESOLUTION|>--- conflicted
+++ resolved
@@ -63,20 +63,11 @@
     image: localstack/localstack:0.11.5
     environment:
       - PORT_WEB_UI=8099
-<<<<<<< HEAD
-      - SERVICES=secretsmanager:4566
-=======
       - SERVICES=secretsmanager:4584
->>>>>>> ebfd855d
       - HOSTNAME_EXTERNAL=secretsmanager.us-east-1.amazonaws.com
       - IMAGE_NAME=localstack/localstack:0.11.5
     ports:
-<<<<<<< HEAD
-      - "4569:4569"
-      - "4566:4566"
-=======
       - "4584:4584"
->>>>>>> ebfd855d
       - "8099:8099"
     # logging:
     #   driver: none
