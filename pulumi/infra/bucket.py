import json
from pathlib import Path
from typing import List, Optional

import pulumi_aws as aws
from infra.config import DEPLOYMENT_NAME

import pulumi
from pulumi.resource import ResourceOptions


class Bucket(aws.s3.Bucket):
    def __init__(
        self,
        logical_bucket_name: str,
        sse: bool = False,
        website_args: Optional[aws.s3.BucketWebsiteArgs] = None,
        opts: Optional[pulumi.ResourceOptions] = None,
    ) -> None:
        """Abstracts logic for creating an S3 bucket for our purposes.

        logical_bucket_name: What we call this bucket in Pulumi terms.

        sse: Whether or not to apply server-side encryption of
        bucket contents

        website_args: configuration for setting the bucket up to serve web
        content.

        opts: `pulumi.ResourceOptions` for this resource.

        """
        self.logical_bucket_name = logical_bucket_name

        sse_config = sse_configuration() if sse else None

        super().__init__(
            logical_bucket_name,
            bucket=bucket_physical_name(logical_bucket_name),
            force_destroy=True,
            website=website_args,
            server_side_encryption_configuration=sse_config,
            opts=opts,
        )

<<<<<<< HEAD
    @staticmethod
    def grant_outbound_to(service_name: str, security_group: aws.ec2.SecurityGroup) -> None:
        ...
        # aws.ec2.SecurityGroupRule(
        #     f"outbound-any-ip-egress-{service_name}-443",
        #     type="egress",
        #     security_group_id=security_group.id,
        #     from_port=443,
        #     to_port=443,
        #     protocol='TCP',
        #     cidr_blocks=['0.0.0.0/0'],
        #     opts=pulumi.ResourceOptions(parent=security_group),
        # )

    def grant_read_permissions_to(self, role: aws.iam.Role) -> None:
        """ Adds the ability to read from this bucket to the provided `Role`. """
=======
    def grant_read_permission_to(self, role: aws.iam.Role) -> None:
        """ Adds the ability to read objects from this bucket to the provided `Role`. """
>>>>>>> 2f24b5c8
        aws.iam.RolePolicy(
            f"{role._name}-reads-{self._name}",
            role=role.name,
            policy=self.arn.apply(
                lambda bucket_arn: json.dumps(
                    {
                        "Version": "2012-10-17",
                        "Statement": [
                            {
                                "Effect": "Allow",
                                "Action": "s3:GetObject",
                                "Resource": f"{bucket_arn}/*",
                            }
                        ],
                    }
                )
            ),
            opts=pulumi.ResourceOptions(parent=role),
        )

    def grant_put_permission_to(self, role: aws.iam.Role) -> None:
        """ Adds the ability to put objects into this bucket to the provided `Role`. """
        aws.iam.RolePolicy(
            f"{role._name}-writes-objects-to-{self._name}",
            role=role.name,
            policy=self.arn.apply(
                lambda bucket_arn: json.dumps(
                    {
                        "Version": "2012-10-17",
                        "Statement": [
                            {
                                "Effect": "Allow",
                                "Action": "s3:PutObject",
                                "Resource": f"{bucket_arn}/*",
                            }
                        ],
                    }
                )
            ),
            opts=pulumi.ResourceOptions(parent=role),
        )

    def grant_get_and_list_to(self, role: aws.iam.Role) -> None:
        """Grants GetObject on all the objects in the bucket, and ListBucket
        on the bucket itself.

        We may be able to use this for other permissions, but this was
        a specific structure ported over from our CDK code.

        NOTE: For SSM RunRemoteScript commands, use buckets with this grant.
        """
        aws.iam.RolePolicy(
            f"{role._name}-get-and-list-{self._name}",
            role=role.name,
            policy=self.arn.apply(
                lambda bucket_arn: json.dumps(
                    {
                        "Version": "2012-10-17",
                        "Statement": [
                            {
                                "Effect": "Allow",
                                "Action": "s3:GetObject",
                                "Resource": f"{bucket_arn}/*",
                            },
                            {
                                "Effect": "Allow",
                                "Action": "s3:ListBucket",
                                "Resource": bucket_arn,
                            },
                        ],
                    }
                )
            ),
            opts=pulumi.ResourceOptions(parent=role),
        )

    def grant_read_write_permissions_to(self, role: aws.iam.Role) -> None:
        """ Gives the provided `Role` the ability to read from and write to this bucket. """
        aws.iam.RolePolicy(
            f"{role._name}-reads-and-writes-{self._name}",
            role=role.name,
            policy=self.arn.apply(
                lambda bucket_arn: json.dumps(
                    {
                        "Version": "2012-10-17",
                        "Statement": [
                            {
                                "Effect": "Allow",
                                "Action": "s3:ListBucket",
                                "Resource": bucket_arn,
                            },
                            {
                                "Effect": "Allow",
                                "Action": [
                                    "s3:GetObject",
                                    "s3:DeleteObject",
                                    "s3:PutObject",
                                ],
                                "Resource": f"{bucket_arn}/*",
                            },
                        ],
                    }
                )
            ),
            opts=pulumi.ResourceOptions(parent=role),
        )

    def _upload_file_to_bucket(
        self, file_path: Path, root_path: Path
    ) -> aws.s3.BucketObject:
        """ Compare with CDK's s3deploy.BucketDeployment """
        assert (
            file_path.is_file()
        ), f"Use `upload_dir_to_bucket` for directory {file_path}"
        name = str(file_path.relative_to(root_path))
        return aws.s3.BucketObject(
            name,
            bucket=self.id,
            source=pulumi.FileAsset(file_path),
            opts=ResourceOptions(parent=self)
            # Do we need to specify mimetype?
        )

    def upload_to_bucket(
        self, file_path: Path, root_path: Optional[Path] = None
    ) -> List[aws.s3.BucketObject]:
        """
        Compare with CDK's s3deploy.BucketDeployment

        root_path is so that if you pass in
        file_path="someplace/some_dir", root_path = "someplace"
        the uploaded files can be named
        "some_dir/a.txt"
        "some_dir/b.txt"
        "some_dir/subdir/c.txt"
        """
        if file_path.is_file():
            return [self._upload_file_to_bucket(file_path, root_path=file_path.parent)]
        elif file_path.is_dir():
            root_path = root_path or file_path
            # Flattens it
            return sum(
                (
                    self.upload_to_bucket(child, root_path=root_path)
                    for child in file_path.iterdir()
                ),
                [],
            )
        else:
            raise ValueError(f"Neither a file nor a dir - does it exist?: {file_path}")


def bucket_physical_name(logical_name: str) -> str:
    """Compute the physical name of a bucket, given its logical name.

    Mainly useful to help with resource importation logic on certain
    resources; may not be needed as a separate function once
    everything is managed by Pulumi.

    """
    return f"{DEPLOYMENT_NAME}-{logical_name}"


def sse_configuration() -> aws.s3.BucketServerSideEncryptionConfigurationArgs:
    """ Applies SSE to a bucket using AWS KMS. """
    return aws.s3.BucketServerSideEncryptionConfigurationArgs(
        rule=aws.s3.BucketServerSideEncryptionConfigurationRuleArgs(
            apply_server_side_encryption_by_default=aws.s3.BucketServerSideEncryptionConfigurationRuleApplyServerSideEncryptionByDefaultArgs(
                sse_algorithm="aws:kms",
            ),
        ),
    )<|MERGE_RESOLUTION|>--- conflicted
+++ resolved
@@ -43,7 +43,6 @@
             opts=opts,
         )
 
-<<<<<<< HEAD
     @staticmethod
     def grant_outbound_to(service_name: str, security_group: aws.ec2.SecurityGroup) -> None:
         ...
@@ -58,12 +57,8 @@
         #     opts=pulumi.ResourceOptions(parent=security_group),
         # )
 
-    def grant_read_permissions_to(self, role: aws.iam.Role) -> None:
-        """ Adds the ability to read from this bucket to the provided `Role`. """
-=======
     def grant_read_permission_to(self, role: aws.iam.Role) -> None:
         """ Adds the ability to read objects from this bucket to the provided `Role`. """
->>>>>>> 2f24b5c8
         aws.iam.RolePolicy(
             f"{role._name}-reads-{self._name}",
             role=role.name,
