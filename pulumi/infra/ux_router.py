from typing import Optional

from infra.bucket import Bucket
from infra.config import GLOBAL_LAMBDA_ZIP_TAG, configurable_envvars
from infra.lambda_ import Lambda, LambdaExecutionRole, PythonLambdaArgs, code_path_for
from infra.metric_forwarder import MetricForwarder
from infra.network import Network
from infra.secret import JWTSecret

import pulumi


class UxRouter(pulumi.ComponentResource):
    def __init__(
        self,
        network: Network,
        secret: JWTSecret,
        ux_bucket: Bucket,
        forwarder: MetricForwarder,
        opts: Optional[pulumi.ResourceOptions] = None,
    ) -> None:

        name = "ux-router"
        super().__init__("grapl:UXRouter", name, None, opts)

        self.role = LambdaExecutionRole(name, opts=pulumi.ResourceOptions(parent=self))

        self.function = Lambda(
            name,
            args=PythonLambdaArgs(
                execution_role=self.role,
                description=GLOBAL_LAMBDA_ZIP_TAG,
                handler="lambdex_handler.handler",
                code_path=code_path_for(name),
                env={
                    **configurable_envvars(name, ["GRAPL_LOG_LEVEL"]),
                    "UX_BUCKET_NAME": ux_bucket.bucket,
                },
                timeout=5,
                memory_size=128,
            ),
            # TODO: I don't think we need a network, because I don't
            # think this needs access to anything in the VPC itself.
            network=network,
            opts=pulumi.ResourceOptions(parent=self),
        )

<<<<<<< HEAD
        ux_bucket.grant_read_permissions_to(self.role)
        Bucket.grant_outbound_to('ux-router', self.function.security_group)
=======
        forwarder.subscribe_to_log_group(name, self.function.log_group)

        ux_bucket.grant_read_permission_to(self.role)
>>>>>>> 2f24b5c8
        secret.grant_read_permissions_to(self.role)

        self.register_outputs({})<|MERGE_RESOLUTION|>--- conflicted
+++ resolved
@@ -45,14 +45,10 @@
             opts=pulumi.ResourceOptions(parent=self),
         )
 
-<<<<<<< HEAD
-        ux_bucket.grant_read_permissions_to(self.role)
         Bucket.grant_outbound_to('ux-router', self.function.security_group)
-=======
         forwarder.subscribe_to_log_group(name, self.function.log_group)
 
         ux_bucket.grant_read_permission_to(self.role)
->>>>>>> 2f24b5c8
         secret.grant_read_permissions_to(self.role)
 
         self.register_outputs({})