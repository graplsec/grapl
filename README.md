--- conflicted
+++ resolved
@@ -1,19 +1,12 @@
 # grapl
 Graph platform for Detection, Forensics, and Incident Response
 
-Grapl aims to describe a network, and actions taking place on that network,
-<<<<<<< HEAD
-as a graph. This makes querying for interconnected
-events efficient, easily expressed, and allows you to automate scoping
-your investigations.
-=======
-as a graph. 
+Grapl aims to describe a network, and actions taking place on that network, as a graph. 
 
 The graph representation makes it easy to express complex attacker signatures
 that span multiple discrete events. Automated contexting can be applied to
 arbitrary signature matches by expanding the graph surrounding the match,
 pulling in related information.
->>>>>>> 35d584f1
 
 Currently supported graph representations:
 * Process Start/ Stop
@@ -22,10 +15,6 @@
 
 ### Example Use Case: Writing a signature to catch a malicious word macro
 
-<<<<<<< HEAD
-=======
-As an example, one can write a signature to catch a malicious word macro: 
->>>>>>> 35d584f1
 * Process with `image_name` "word.exe" executes
 * "word" executes a child process
 
@@ -47,11 +36,6 @@
 ![word_macro_hit](https://github.com/insanitybit/grapl/blob/master/images/word_child.png)
 
 
-<<<<<<< HEAD
-When these analyzers find matches, engagements are created and displayed in a visual representation. In the future
-it will be possible to interact with these engagements through an API targeting
-Jupyter notebooks.
-=======
 When these analyzers find matches, engagements are created. Engagements are a graph
 representation of all of the events related to an incident. So, while a signature
 might give us Word and the dropped payload, our engagement might pull in files
@@ -60,7 +44,6 @@
 In the future it will be possible to interact with these engagements through
 an API targeting Jupyter notebooks. For now the feature is limited to a visual
 representation.
->>>>>>> 35d584f1
 
 Grapl can automatically expand signature hits out to scope the engagement by
 traversing the edges of the signature match, pulling relevant nodes into the
