from typing import Any

from grapl_analyzerlib.analyzer import Analyzer, OneOrMany
from grapl_analyzerlib.prelude import Not, AssetQuery, ProcessQuery, ProcessView
from grapl_analyzerlib.execution import ExecutionHit


class SuspiciousSvchost(Analyzer):
    def get_queries(self) -> OneOrMany[ProcessQuery]:
        invalid_parents = [
            Not("services.exe"),
            Not("smss.exe"),
            Not("ngentask.exe"),
            Not("userinit.exe"),
            Not("GoogleUpdate.exe"),
            Not("conhost.exe"),
            Not("MpCmdRun.exe"),
        ]

        return (
            ProcessQuery()
            .with_process_name(eq=invalid_parents)
            .with_children(ProcessQuery().with_process_name(eq="svchost.exe"))
            .with_asset(AssetQuery().with_hostname())
        )

    def on_response(self, response: ProcessView, output: Any):
        asset_id = response.get_asset().get_hostname()

        output.send(
            ExecutionHit(
                analyzer_name="Suspicious svchost",
                node_view=response,
                risk_score=75,
                lenses=[
                    ("hostname", asset_id),
<<<<<<< HEAD
                    ("username", "hardcodeduser"),
                    ("lens_type_0", "lens_value_0"),
                    ("lens_type_1", "lens_value_1"),
                    ("lens_type_2", "lens_value_2"),
                    ("lens_type_3", "lens_value_3"),
                    ("lens_type_4", "lens_value_4")
=======
>>>>>>> 36082687
                ],
                risky_node_keys=[
                    # the asset and the process
                    response.get_asset().node_key,
                    response.node_key,
                ],
            )
        )<|MERGE_RESOLUTION|>--- conflicted
+++ resolved
@@ -34,15 +34,6 @@
                 risk_score=75,
                 lenses=[
                     ("hostname", asset_id),
-<<<<<<< HEAD
-                    ("username", "hardcodeduser"),
-                    ("lens_type_0", "lens_value_0"),
-                    ("lens_type_1", "lens_value_1"),
-                    ("lens_type_2", "lens_value_2"),
-                    ("lens_type_3", "lens_value_3"),
-                    ("lens_type_4", "lens_value_4")
-=======
->>>>>>> 36082687
                 ],
                 risky_node_keys=[
                     # the asset and the process
